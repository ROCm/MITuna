--- conflicted
+++ resolved
@@ -106,11 +106,7 @@
 #Clone MIOpen
 RUN git clone https://github.com/ROCmSoftwarePlatform/MIOpen.git $MIOPEN_DIR
 WORKDIR $MIOPEN_DIR
-<<<<<<< HEAD
-ARG MIOPEN_BRANCH=68524a8223a6550115589e2bd671d378d92fe470
-=======
 ARG MIOPEN_BRANCH=fd9eff7509a064cfb44023d7cd47f7fde9d45af3
->>>>>>> 59c5d28e
 RUN git pull && git checkout $MIOPEN_BRANCH
 
 ARG PREFIX=/opt/rocm
@@ -145,15 +141,10 @@
 ARG FIN_DIR=$MIOPEN_DIR/fin
 WORKDIR $FIN_DIR
 # Can be a branch or a SHA
-<<<<<<< HEAD
-ARG FIN_BRANCH=e2e79353ec3aa1e97afe42599e10260b82b42e83
-RUN git pull && git checkout $FIN_BRANCH
-=======
 ARG FIN_BRANCH=
 RUN if ! [ -z $FIN_BRANCH ]; then \
         git pull && git checkout $FIN_BRANCH; \
     fi
->>>>>>> 59c5d28e
 # Install dependencies
 RUN cmake -P install_deps.cmake 
 
