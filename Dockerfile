--- conflicted
+++ resolved
@@ -5,13 +5,9 @@
 FROM $BASEIMAGE as dtuna-ver-0
 #install rocm
 ARG ROCMVERSION=
-<<<<<<< HEAD
-ARG OSDB_BKC_VERSION='12969'
-=======
 ARG OSDB_BKC_VERSION=
 #'12969'
 ENV NO_ROCM_INST=
->>>>>>> 9ae6f81b
 # Add rocm repository
 RUN apt-get update && apt-get install -y wget gnupg
 RUN wget -qO - http://repo.radeon.com/rocm/rocm.gpg.key | apt-key add -
