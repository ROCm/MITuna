--- conflicted
+++ resolved
@@ -114,11 +114,7 @@
 ARG MIOPEN_DEPS=/opt/rocm
 
 # Install dependencies # included in rocm/miopen:ci_xxxxxx
-<<<<<<< HEAD
-RUN . /env; if [ -z $NO_ROCM_INST ] || [ -n $BUILD_MIOPEN_DEPS ]; then\
-=======
 RUN . /env; if [ -z $NO_ROCM_INST ] || ! [ -z $BUILD_MIOPEN_DEPS ]; then\
->>>>>>> 7c37f89b
         pip install cget; \
         CXX=/opt/rocm/llvm/bin/clang++ cget install -f ./dev-requirements.txt --prefix $PREFIX; \
     fi
