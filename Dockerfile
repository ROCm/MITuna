#install rocm
ARG ROCMVERSION=
ARG OSDB_BKC_VERSION=

#test if rocm version was set
ARG HASVER=${ROCMVERSION:+$ROCMVERSION}
ARG HASVER=${HASVER:-$OSDB_BKC_VERSION}

ARG BASEIMAGE=rocm/miopen:ci_c1ca2a
ARG UBUNTU=ubuntu:20.04

#use UBUNTU with rocm version set
ARG USEIMAGE=${HASVER:+${UBUNTU}}
ARG USEIMAGE=${USEIMAGE:-$BASEIMAGE}

FROM $USEIMAGE as dtuna-ver-0

#args before from are wiped
ARG ROCMVERSION=
ARG OSDB_BKC_VERSION=

# Add rocm repository
RUN apt-get update && apt-get install -y wget gnupg
RUN wget -qO - http://repo.radeon.com/rocm/rocm.gpg.key | apt-key add -
RUN echo "" > /env; \
    if ! [ -z $OSDB_BKC_VERSION ]; then \
       echo "Using BKC VERSION: $OSDB_BKC_VERSION";\
       sh -c "echo deb [arch=amd64 trusted=yes] http://compute-artifactory.amd.com/artifactory/list/rocm-osdb-20.04-deb/ compute-rocm-dkms-no-npi-hipclang ${OSDB_BKC_VERSION} > /etc/apt/sources.list.d/rocm.list" ;\
       cat  /etc/apt/sources.list.d/rocm.list;\
    elif ! [ -z $ROCMVERSION ]; then \
       echo "Using Release VERSION: $ROCMVERSION";\
       sh -c "echo deb [arch=amd64 trusted=yes] http://compute-artifactory.amd.com/artifactory/list/rocm-osdb-20.04-deb/ compute-rocm-rel-${ROCMVERSION} > /etc/apt/sources.list.d/rocm.list" ;\
       cat  /etc/apt/sources.list.d/rocm.list;\
    else \
       echo "export NO_ROCM_INST=1" >> /env; \
    fi

RUN set -xe
# Install dependencies
RUN . /env; if [ -z $NO_ROCM_INST ]; then\
        echo "Installing ROCm"; \
        apt-get update && DEBIAN_FRONTEND=noninteractive apt-get install -f -y --allow-unauthenticated \
            rocm-dev \
            rocm-device-libs \
            rocm-opencl \
            rocm-opencl-dev \
            rocm-cmake \
            && \
            apt-get clean && \
            rm -rf /var/lib/apt/lists/*; \
    fi

# Install dependencies
RUN apt-get update && DEBIAN_FRONTEND=noninteractive apt-get install -f -y --allow-unauthenticated \
    apt-utils \
    build-essential \
    cmake \ 
    clang-format-12 \
    curl \
    doxygen \
    gdb \
    git \
    lbzip2 \
    lcov \
    libncurses5-dev \
    libnuma-dev \
    libpthread-stubs0-dev \
    mysql-client \
    openssh-server \
    pkg-config \
    python3 \
    python3-dev \
    python3-pip \
    python3-venv \
    rocblas \
    rpm \
    software-properties-common \
    sqlite3 \
    vim \
    wget \
    && \
    apt-get clean && \
    rm -rf /var/lib/apt/lists/*

ADD requirements.txt requirements.txt
RUN pip3 install --default-timeout=100000 -r requirements.txt
RUN pip3 download --no-deps --implementation py --only-binary=:all: -d /tmp/mysql_connector mysql-connector-python==8.0.20
RUN pip3 install /tmp/mysql_connector/*.whl
RUN pip3 install --quiet pylint
RUN pip3 install --quiet nosexcover
RUN pip3 install --quiet mypy==0.971

# opentelemetry
RUN opentelemetry-bootstrap -a install

# Setup ubsan environment to printstacktrace
RUN ln -s /usr/bin/llvm-symbolizer-3.8 /usr/local/bin/llvm-symbolizer
ENV UBSAN_OPTIONS=print_stacktrace=1

# Install an init system
RUN wget https://github.com/Yelp/dumb-init/releases/download/v1.2.0/dumb-init_1.2.0_amd64.deb
RUN dpkg -i dumb-init_*.deb && rm dumb-init_*.deb


ARG MIOPEN_DIR=/root/dMIOpen
#Clone MIOpen
RUN git clone https://github.com/ROCmSoftwarePlatform/MIOpen.git $MIOPEN_DIR
WORKDIR $MIOPEN_DIR
ARG MIOPEN_BRANCH=develop
RUN git pull && git checkout $MIOPEN_BRANCH

ARG PREFIX=/opt/rocm
ARG MIOPEN_DEPS=/opt/rocm

# Install dependencies # included in rocm/miopen:ci_xxxxxx
RUN . /env; if [ -z $NO_ROCM_INST ]; then\
        pip install cget; \
        CXX=/opt/rocm/llvm/bin/clang++ cget install -f ./dev-requirements.txt --prefix $PREFIX; \
    fi

ARG TUNA_USER=miopenpdb
ARG BACKEND=HIP
# Build MIOpen
WORKDIR $MIOPEN_DIR/build
ARG MIOPEN_CACHE_DIR=/tmp/${TUNA_USER}/cache
ARG MIOPEN_USER_DB_PATH=/tmp/$TUNA_USER/config/miopen
ARG MIOPEN_USE_MLIR=ON
ARG MIOPEN_CMAKE_ARGS="-DMIOPEN_USE_MLIR=${MIOPEN_USE_MLIR} -DMIOPEN_INSTALL_CXX_HEADERS=On -DMIOPEN_CACHE_DIR=${MIOPEN_CACHE_DIR} -DMIOPEN_USER_DB_PATH=${MIOPEN_USER_DB_PATH} -DMIOPEN_BACKEND=${BACKEND} -DCMAKE_PREFIX_PATH=${MIOPEN_DEPS}"

RUN echo "MIOPEN: Selected $BACKEND backend."
RUN if [ $BACKEND = "OpenCL" ]; then \
        cmake -DMIOPEN_HIP_COMPILER=/opt/rocm/llvm/bin/clang++ ${MIOPEN_CMAKE_ARGS} $MIOPEN_DIR ; \
    else \
        CXX=/opt/rocm/llvm/bin/clang++ cmake ${MIOPEN_CMAKE_ARGS} $MIOPEN_DIR ; \
    fi

RUN make -j $(nproc)
RUN make install

#Build Fin
WORKDIR $MIOPEN_DIR
RUN git submodule update --init --recursive
ARG FIN_DIR=$MIOPEN_DIR/fin
WORKDIR $FIN_DIR
# Can be a branch or a SHA
<<<<<<< HEAD
ARG FIN_BRANCH=96b19f68c
=======
ARG FIN_BRANCH=develop
>>>>>>> 69edf51b
RUN if ! [ -z $FIN_BRANCH ]; then \
        git fetch && git checkout $FIN_BRANCH; \
    fi
# Install dependencies
#RUN cmake -P install_deps.cmake

WORKDIR $FIN_DIR/_hip
RUN CXX=/opt/rocm/llvm/bin/clang++ cmake -DCMAKE_BUILD_TYPE=Debug -DCMAKE_PREFIX_PATH=$MIOPEN_DEPS $FIN_DIR

RUN make -j $(nproc)
RUN make install

#SET MIOPEN ENVIRONMENT VARIABLES
ENV MIOPEN_LOG_LEVEL=6
ENV PATH=$PREFIX/miopen/bin:$PREFIX/bin:$PATH
ENV LD_LIBRARY_PATH=/opt/rocm/lib:$LD_LIRBARY_PATH
RUN ulimit -c unlimited
# Should be over-ridden by the CI/launcher to point to new db
ARG DB_NAME
ARG DB_USER_NAME
ARG DB_USER_PASSWORD
ARG DB_HOSTNAME=localhost
ENV TUNA_DB_NAME=${DB_NAME}
ENV TUNA_DB_USER_NAME=${DB_USER_NAME}
ENV TUNA_DB_USER_PASSWORD=${DB_USER_PASSWORD}
ENV TUNA_DB_HOSTNAME=${DB_HOSTNAME}

RUN mkdir /tuna
ADD setup.py /tuna/
ADD tuna /tuna/tuna/
ADD tests /tuna/tests/
ADD utils /tuna/utils/
ADD requirements.txt /tuna/
WORKDIR /tuna
ENV PYTHONPATH=/tuna

RUN python3 setup.py install

# reset WORKDIR to /tuna
WORKDIR /tuna<|MERGE_RESOLUTION|>--- conflicted
+++ resolved
@@ -143,11 +143,7 @@
 ARG FIN_DIR=$MIOPEN_DIR/fin
 WORKDIR $FIN_DIR
 # Can be a branch or a SHA
-<<<<<<< HEAD
-ARG FIN_BRANCH=96b19f68c
-=======
 ARG FIN_BRANCH=develop
->>>>>>> 69edf51b
 RUN if ! [ -z $FIN_BRANCH ]; then \
         git fetch && git checkout $FIN_BRANCH; \
     fi
