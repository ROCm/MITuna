<<<<<<< HEAD
#default image to ubuntu + install rocm
ARG BASEIMAGE=rocm/miopen:ci_3346f2

#FROM ubuntu:20.04 as dtuna-ver-0
FROM $BASEIMAGE as dtuna-ver-0
=======
>>>>>>> 2d007b99
#install rocm
ARG ROCMVERSION=
ARG OSDB_BKC_VERSION=

#test if rocm version was set
ARG HASVER=${ROCMVERSION:+$ROCMVERSION}
ARG HASVER=${HASVER:-$OSDB_BKC_VERSION}

ARG BASEIMAGE=rocm/miopen:ci_c1ca2a
ARG UBUNTU=ubuntu:20.04

#use UBUNTU with rocm version set
ARG USEIMAGE=${HASVER:+${UBUNTU}}
ARG USEIMAGE=${USEIMAGE:-$BASEIMAGE}

FROM $USEIMAGE as dtuna-ver-0

#args before from are wiped
ARG ROCMVERSION=
ARG OSDB_BKC_VERSION=

# Add rocm repository
RUN apt-get update && apt-get install -y wget gnupg
RUN wget -qO - http://repo.radeon.com/rocm/rocm.gpg.key | apt-key add -
RUN echo "" > /env; \
    if ! [ -z $OSDB_BKC_VERSION ]; then \
       echo "Using BKC VERSION: $OSDB_BKC_VERSION";\
       sh -c "echo deb [arch=amd64 trusted=yes] http://compute-artifactory.amd.com/artifactory/list/rocm-osdb-20.04-deb/ compute-rocm-dkms-no-npi-hipclang ${OSDB_BKC_VERSION} > /etc/apt/sources.list.d/rocm.list" ;\
       cat  /etc/apt/sources.list.d/rocm.list;\
    elif ! [ -z $ROCMVERSION ]; then \
       echo "Using Release VERSION: $ROCMVERSION";\
       sh -c "echo deb [arch=amd64 trusted=yes] http://compute-artifactory.amd.com/artifactory/list/rocm-osdb-20.04-deb/ compute-rocm-rel-${ROCMVERSION} > /etc/apt/sources.list.d/rocm.list" ;\
       cat  /etc/apt/sources.list.d/rocm.list;\
    else \
       echo "export NO_ROCM_INST=1" >> /env; \
    fi

RUN set -xe
# Install dependencies
RUN . /env; if [ -z $NO_ROCM_INST ]; then\
        echo "Installing ROCm"; \
        apt-get update && DEBIAN_FRONTEND=noninteractive apt-get install -f -y --allow-unauthenticated \
            rocm-dev \
            rocm-device-libs \
            rocm-opencl \
            rocm-opencl-dev \
            rocm-cmake \
            && \
            apt-get clean && \
            rm -rf /var/lib/apt/lists/*; \
    fi

# Install dependencies
RUN apt-get update && DEBIAN_FRONTEND=noninteractive apt-get install -f -y --allow-unauthenticated \
    apt-utils \
    build-essential \
    cmake \ 
    clang-format-12 \
    curl \
    doxygen \
    gdb \
    git \
    lbzip2 \
    lcov \
    libncurses5-dev \
    libnuma-dev \
    libpthread-stubs0-dev \
    mysql-client \
    openssh-server \
    pkg-config \
    python3 \
    python3-dev \
    python3-pip \
    python3-venv \
    rocblas \
    rpm \
    software-properties-common \
    sqlite3 \
    vim \
    wget \
    && \
    apt-get clean && \
    rm -rf /var/lib/apt/lists/*

ADD requirements.txt requirements.txt
RUN pip3 install --default-timeout=100000 -r requirements.txt
RUN pip3 download --no-deps --implementation py --only-binary=:all: -d /tmp/mysql_connector mysql-connector-python==8.0.20
RUN pip3 install /tmp/mysql_connector/*.whl
RUN pip3 install --quiet pylint
RUN pip3 install --quiet nosexcover
RUN pip3 install --quiet mypy==0.971

# opentelemetry
RUN opentelemetry-bootstrap -a install

# Setup ubsan environment to printstacktrace
RUN ln -s /usr/bin/llvm-symbolizer-3.8 /usr/local/bin/llvm-symbolizer
ENV UBSAN_OPTIONS=print_stacktrace=1

# Install an init system
RUN wget https://github.com/Yelp/dumb-init/releases/download/v1.2.0/dumb-init_1.2.0_amd64.deb
RUN dpkg -i dumb-init_*.deb && rm dumb-init_*.deb


ARG MIOPEN_DIR=/root/dMIOpen
#Clone MIOpen
RUN git clone https://github.com/ROCmSoftwarePlatform/MIOpen.git $MIOPEN_DIR
WORKDIR $MIOPEN_DIR
ARG MIOPEN_BRANCH=38a0ebfd4a6b2e3eb356a09721a199f11d4a9a37
RUN git pull && git checkout $MIOPEN_BRANCH

ARG PREFIX=/opt/rocm
ARG MIOPEN_DEPS=/opt/rocm

# Install dependencies # included in rocm/miopen:ci_xxxxxx
RUN . /env; if [ -z $NO_ROCM_INST ]; then\
        pip install cget; \
<<<<<<< HEAD
        pip install https://github.com/pfultz2/rclone/archive/master.tar.gz; \
        sed -i "s~f requirements~f dev-requirements~g" install_deps.cmake; \
        cmake -P install_deps.cmake --prefix $PREFIX; \
        git stash; \
=======
        CXX=/opt/rocm/llvm/bin/clang++ cget install -f ./dev-requirements.txt --prefix $PREFIX; \
>>>>>>> 2d007b99
    fi

ARG TUNA_USER=miopenpdb
ARG BACKEND=HIP
# Build MIOpen
WORKDIR $MIOPEN_DIR/build
ARG MIOPEN_CACHE_DIR=/tmp/${TUNA_USER}/cache
ARG MIOPEN_USER_DB_PATH=/tmp/$TUNA_USER/config/miopen
ARG MIOPEN_USE_MLIR=ON
ARG MIOPEN_CMAKE_ARGS="-DMIOPEN_USE_MLIR=${MIOPEN_USE_MLIR} -DMIOPEN_INSTALL_CXX_HEADERS=On -DMIOPEN_CACHE_DIR=${MIOPEN_CACHE_DIR} -DMIOPEN_USER_DB_PATH=${MIOPEN_USER_DB_PATH} -DMIOPEN_BACKEND=${BACKEND} -DCMAKE_PREFIX_PATH=${MIOPEN_DEPS}"

RUN echo "MIOPEN: Selected $BACKEND backend."
RUN if [ $BACKEND = "OpenCL" ]; then \
        cmake -DMIOPEN_HIP_COMPILER=/opt/rocm/llvm/bin/clang++ ${MIOPEN_CMAKE_ARGS} $MIOPEN_DIR ; \
    else \
        CXX=/opt/rocm/llvm/bin/clang++ cmake ${MIOPEN_CMAKE_ARGS} $MIOPEN_DIR ; \
    fi

RUN make -j $(nproc)
RUN make install

#Build Fin
WORKDIR $MIOPEN_DIR
RUN git submodule update --init --recursive
ARG FIN_DIR=$MIOPEN_DIR/fin
WORKDIR $FIN_DIR
# Can be a branch or a SHA
ARG FIN_BRANCH=develop
RUN if ! [ -z $FIN_BRANCH ]; then \
        git fetch && git checkout $FIN_BRANCH; \
    fi
# Install dependencies
#RUN cmake -P install_deps.cmake

WORKDIR $FIN_DIR/_hip
RUN CXX=/opt/rocm/llvm/bin/clang++ cmake -DCMAKE_BUILD_TYPE=Debug -DCMAKE_PREFIX_PATH=$MIOPEN_DEPS $FIN_DIR

RUN make -j $(nproc)
RUN make install

#SET MIOPEN ENVIRONMENT VARIABLES
ENV MIOPEN_LOG_LEVEL=6
ENV PATH=$PREFIX/miopen/bin:$PREFIX/bin:$PATH
ENV LD_LIBRARY_PATH=/opt/rocm/lib:$LD_LIRBARY_PATH
RUN ulimit -c unlimited
# Should be over-ridden by the CI/launcher to point to new db
ARG DB_NAME
ARG DB_USER_NAME
ARG DB_USER_PASSWORD
ARG DB_HOSTNAME=localhost
ENV TUNA_DB_NAME=${DB_NAME}
ENV TUNA_DB_USER_NAME=${DB_USER_NAME}
ENV TUNA_DB_USER_PASSWORD=${DB_USER_PASSWORD}
ENV TUNA_DB_HOSTNAME=${DB_HOSTNAME}

RUN mkdir /tuna
ADD setup.py /tuna/
ADD tuna /tuna/tuna/
ADD tests /tuna/tests/
ADD utils /tuna/utils/
ADD requirements.txt /tuna/
WORKDIR /tuna
ENV PYTHONPATH=/tuna

RUN python3 setup.py install

# reset WORKDIR to /tuna
WORKDIR /tuna<|MERGE_RESOLUTION|>--- conflicted
+++ resolved
@@ -1,11 +1,3 @@
-<<<<<<< HEAD
-#default image to ubuntu + install rocm
-ARG BASEIMAGE=rocm/miopen:ci_3346f2
-
-#FROM ubuntu:20.04 as dtuna-ver-0
-FROM $BASEIMAGE as dtuna-ver-0
-=======
->>>>>>> 2d007b99
 #install rocm
 ARG ROCMVERSION=
 ARG OSDB_BKC_VERSION=
@@ -123,14 +115,7 @@
 # Install dependencies # included in rocm/miopen:ci_xxxxxx
 RUN . /env; if [ -z $NO_ROCM_INST ]; then\
         pip install cget; \
-<<<<<<< HEAD
-        pip install https://github.com/pfultz2/rclone/archive/master.tar.gz; \
-        sed -i "s~f requirements~f dev-requirements~g" install_deps.cmake; \
-        cmake -P install_deps.cmake --prefix $PREFIX; \
-        git stash; \
-=======
         CXX=/opt/rocm/llvm/bin/clang++ cget install -f ./dev-requirements.txt --prefix $PREFIX; \
->>>>>>> 2d007b99
     fi
 
 ARG TUNA_USER=miopenpdb
