--- conflicted
+++ resolved
@@ -7,9 +7,6 @@
 Prerequisites
 -------------
 
-<<<<<<< HEAD
-## Prerequisites
-=======
 Install python3.9
 ```
 apt-get update && apt-get install software-properties-common
@@ -24,7 +21,6 @@
 rm get-pip.py
 ```
 
->>>>>>> 83b962ec
 Install MySQL server
 ```
 apt-get install mysql-server
@@ -55,10 +51,6 @@
 Clone the repo using 
 ```
 git clone <repo url>
-```
-Then create a virtual env using 
-```
-virtualenv -p python3 myvenv
 ```
 Enter the Tuna directory
 ```
