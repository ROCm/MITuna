--- conflicted
+++ resolved
@@ -58,16 +58,6 @@
             }
             }
         }
-<<<<<<< HEAD
-        stage("load jobs"){
-        agent{ label "gfx908"} 
-        steps {
-            script {
-            utils.loadJobTest()
-            }
-            }
-        }
-=======
         stage("pytest1"){
         agent{  label "gfx908" }
         steps{
@@ -92,7 +82,6 @@
             }
             }
         }    
->>>>>>> 555f6dab
         stage("fin find compile"){
         agent{ label utils.rocmnode("tunatest") }
         steps{
@@ -109,8 +98,6 @@
             }
             }
         }
-<<<<<<< HEAD
-=======
         stage("load jobs"){
         agent{ label utils.rocmnode("tunatest") }
         steps {
@@ -119,7 +106,6 @@
             }
             }
         }
->>>>>>> 555f6dab
         stage("perf compile"){
         agent{  label utils.rocmnode("tunatest") }
         steps {
