--- conflicted
+++ resolved
@@ -91,19 +91,12 @@
             }
             }
         }
-<<<<<<< HEAD
-=======
-        /*
->>>>>>> 9d5d2d9f
         stage("Coverage"){
             agent { label utils.rocmnode("tunatest") }
             steps {
             script {
             utils.Coverage(branch, branch_master)
-<<<<<<< HEAD
             }
-=======
->>>>>>> 9d5d2d9f
             }
         }
         stage("fin find compile"){
