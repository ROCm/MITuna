--- conflicted
+++ resolved
@@ -604,11 +604,8 @@
             sh "mypy tuna/machine.py --ignore-missing-imports --follow-imports=skip"
             sh "mypy tuna/session_mixin.py --ignore-missing-imports --follow-imports=skip"
             sh "mypy tuna/parse_args.py --ignore-missing-imports --follow-imports=skip"
-<<<<<<< HEAD
             sh "mypy tuna/tables_interface.py --ignore-missing-imports --follow-imports=skip"
-=======
             sh "mypy tuna/sql.py --ignore-missing-imports"
->>>>>>> 4c9772db
           }
     }
 }
