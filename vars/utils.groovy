--- conflicted
+++ resolved
@@ -611,13 +611,9 @@
             sh "mypy tuna/example/example_tables.py --ignore-missing-imports --follow-imports=skip"
             sh "mypy tuna/dbBase/sql_alchemy.py --ignore-missing-imports --follow-imports=skip"
             sh "mypy tuna/dbBase/base_class.py --ignore-missing-imports"
-<<<<<<< HEAD
             sh "mypy tuna/example/session.py --ignore-missing-imports --follow-imports=skip"
-            }
-=======
             sh "mypy tuna/example/example_worker.py --ignore-missing-imports --follow-imports=skip"
           }
->>>>>>> 59c5d28e
     }
 }
 
