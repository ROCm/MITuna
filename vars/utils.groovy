def rocmnode(name) {
    def node_name = 'tunatest'
    if(name == 'fiji') {
        node_name = 'tunatest && fiji';
    } else if(name == 'vega') {
        node_name = 'tunatest && vega';
    } else if(name == 'vega10') {
        node_name = 'tunatest && vega10';
    } else if(name == 'vega20') {
        node_name = 'tunatest && vega20';
    } else if(name == 'gfx908') {
        node_name = 'gfx908';
    } else {
        node_name = name
    }
    return node_name
}


def runsql(query) {
    echo "query: ${query}"
    def cmd = $/mysql --protocol tcp -h ${db_host} -u ${db_user} -p${db_password} "${db_name}" -e "${query}" -N -s /$
    def res = sh (script: "${cmd}", returnStdout: true).trim()
    return res
}

def buildSchema(){
    env.TUNA_DB_HOSTNAME = "${db_host}"
    env.TUNA_DB_NAME="${db_name}"
    env.TUNA_DB_USER_NAME="${db_user}"
    env.TUNA_DB_PASSWORD="${db_password}"
    env.gateway_ip = "${gateway_ip}"
    env.gateway_port = "${gateway_port}"
    env.gateway_user = "${gateway_user}"
    def cmd = $/mysql --protocol tcp -h ${db_host} -u ${db_user} -p${db_password} /$
    def drop_sql = $/  "DROP DATABASE IF EXISTS ${db_name};" /$
    def create_sql = $/ "CREATE DATABASE ${db_name};"/$
    sh "${cmd} -e ${drop_sql}"
    sh "${cmd} -e ${create_sql}"
    sh "./tuna/db_tables.py"
}

def cleanup() {
    def cmd = $/mysql --protocol tcp -h ${db_host} -u ${db_user} -p${db_password}  -e "DROP DATABASE IF EXISTS ${db_name}"/$
    sh "${cmd}"        
}

def getMachine() {
    def arch, cu, count
    for(String arch_cu :  sh(script:'bin/arch_cu.sh', returnStdout: true).split("\n")) { // is multiline
        (arch, cu, count) = arch_cu.tokenize('-')
        break
    }
    return [arch, cu]
}

def addMachine(arch, num_cu, machine_ip, machine_local_ip, username, pwd, port) {
    runsql("TRUNCATE machine;")
// TODO: this should come from different nodes
    runsql("INSERT INTO machine(hostname, local_ip, local_port,  avail_gpus, user, password, port, arch, num_cu, available, ipmi_inaccessible) VALUES(\'${machine_ip}\', \'${machine_local_ip}\', 22, \'0,1,2,3\', \'${username}\', \'${pwd}\', ${port}, \'${arch}\', ${num_cu}, TRUE, TRUE)" )
}


def addJobs() {
}

def finSolvers(){
    def tuna_docker = docker.build("ci-tuna:${branch_id}", "--build-arg FIN_TOKEN=${FIN_TOKEN} --build-arg BACKEND=HIPNOGPU .")
    /*
    Note: Does not need
            GPUs
    */
    tuna_docker.inside("--network host  --dns 8.8.8.8 ") {
        env.TUNA_DB_HOSTNAME = "${db_host}"
        env.TUNA_DB_NAME="${db_name}"
        env.TUNA_DB_USER_NAME="${db_user}"
        env.TUNA_DB_PASSWORD="${db_password}"
        env.gateway_ip = "${gateway_ip}"
        env.gateway_port = "${gateway_port}"
        env.gateway_user = "${gateway_user}"
        env.PYTHONPATH=env.WORKSPACE
        env.PATH="${env.WORKSPACE}/tuna:${env.PATH}"
        buildSchema()

        sh "ls /opt/rocm/bin/fin"
        sh "ls /opt/rocm/bin/"
        sh "./tuna/go_fish.py --update_solvers --local_machine"
        def num_solvers = runsql("SELECT count(*) from solver;")
        println "Number of solvers: ${num_solvers}"
        if (num_solvers.toInteger() == 0){
            error("Unable to add solvers from Fin")
        }
    }
}

def finApplicability(){
    def tuna_docker = docker.build("ci-tuna:${branch_id}", "--build-arg FIN_TOKEN=${FIN_TOKEN} --build-arg BACKEND=HIPNOGPU .")
    tuna_docker.inside("--network host  --dns 8.8.8.8 --device=/dev/kfd --device /dev/dri:/dev/dri:rw --volume /dev/dri:/dev/dri:rw --group-add video") {
        checkout scm
        env.TUNA_DB_HOSTNAME = "${db_host}"
        env.TUNA_DB_NAME="${db_name}"
        env.TUNA_DB_USER_NAME="${db_user}"
        env.TUNA_DB_PASSWORD="${db_password}"
        env.gateway_ip = "${gateway_ip}"
        env.gateway_port = "${gateway_port}"
        env.gateway_user = "${gateway_user}"
        env.PYTHONPATH=env.WORKSPACE
        env.PATH="${env.WORKSPACE}/tuna:${env.PATH}"
        env.OTEL_METRICS_EXPORTER="none"
        env.OTEL_TRACES_EXPORTER="console"
        //Jager port
        //env.OTEL_EXPORTER_OTLP_ENDPOINT="http://localhost:55681"
        env.OTEL_SERVICE_NAME="MITunaX.miopen_find_compile"
        env.OTEL_RESOURCE_ATTRIBUTES=application="MITunaX"
        env.OTEL_PYTHON_DISABLED_INSTRUMENTATIONS="pymysql"
        env.OTEL_LOG_LEVEL="debug"

        sh "./tuna/go_fish.py --init_session -l new_session --local_machine"
        def sesh1 = 1 //runsql("select id from session order by id asc limit 1")
        sh "./tuna/go_fish.py --init_session -l new_session2 --local_machine"
        def sesh2 = 2 //runsql("select id from session order by id desc limit 1")

        sh "./tuna/import_configs.py -t recurrent_${branch_id} --mark_recurrent -f utils/recurrent_cfgs/alexnet_4jobs.txt"
        sh "./tuna/import_configs.py -t recurrent_${branch_id} --mark_recurrent -f utils/recurrent_cfgs/resnet50_4jobs.txt"

        sh "./tuna/import_configs.py -t recurrent_${branch_id}_nhwc --mark_recurrent -f utils/configs/conv_configs_NHWC.txt"
        sh "opentelemetry-instrument python3 ./tuna/import_configs.py -t recurrent_${branch_id}_nchw --mark_recurrent -f utils/configs/conv_configs_NCHW.txt"
        runsql("TRUNCATE table conv_solver_applicability")

        def num_cfg = runsql("SELECT count(*) from conv_config;")
        println "Count(*) conv_config table: ${num_cfg}"
        sh "opentelemetry-instrument python3 ./tuna/go_fish.py --update_applicability --session_id ${sesh1} --local_machine"
        def num_solvers = runsql("SELECT count(*) from solver;")
        println "Number of solvers: ${num_solvers}"
        def num_sapp = runsql("SELECT count(*) from conv_solver_applicability where session=${sesh1};")
        println "Count(*) conv_solver_applicability table: ${num_sapp}"
        if (num_sapp.toInteger() == 0){
            error("Unable to get applicability from Fin for convolution")
        }

        sh "./tuna/import_configs.py -t recurrent_${branch_id}_bn --mark_recurrent -f utils/configs/batch_norm.txt -C batch_norm"
        runsql("TRUNCATE table bn_solver_applicability")
        def num_bn = runsql("SELECT count(*) from bn_config;")
        println "Count(*) bn_config table: ${num_bn}"

        sh "./tuna/go_fish.py --update_applicability --session_id ${sesh2} --local_machine -C batch_norm"
        def num_sapp_bn = runsql("SELECT count(*) from bn_solver_applicability where session=${sesh2};")
        println "Count(*) bn_solver_applicability table: ${num_sapp_bn}"
        if (num_sapp_bn.toInteger() == 0){
            error("Unable to get applicability from Fin for batch norm")
        }
    }
}

def finFindCompile(){
    def tuna_docker = docker.build("ci-tuna:${branch_id}", "--build-arg FIN_TOKEN=${FIN_TOKEN} --build-arg BACKEND=HIPNOGPU .")
    tuna_docker.inside("--network host  --dns 8.8.8.8 ") {
        env.TUNA_DB_HOSTNAME = "${db_host}"
        env.TUNA_DB_NAME="${db_name}"
        env.TUNA_DB_USER_NAME="${db_user}"
        env.TUNA_DB_PASSWORD="${db_password}"
        env.PYTHONPATH=env.WORKSPACE
        env.gateway_ip = "${gateway_ip}"
        env.gateway_port = "${gateway_port}"
        env.gateway_user = "${gateway_user}"
        env.PATH="${env.WORKSPACE}/tuna:${env.PATH}"
        def sesh1 = runsql("select id from session order by id asc limit 1")

        sh "./tuna/import_configs.py -t recurrent_${branch_id} --mark_recurrent -f utils/recurrent_cfgs/alexnet_4jobs.txt"
        def num_cfg = runsql("SELECT count(*) from conv_config;")
        println "Count(*) conv_config table: ${num_cfg}"
        runsql("delete from conv_job;")
        runsql("alter table conv_job AUTO_INCREMENT=1;")
        sh "./tuna/load_job.py -l finFind_${branch_id} --all_configs --fin_steps \"miopen_find_compile, miopen_find_eval\" --session_id ${sesh1}"
        def num_jobs = runsql("SELECT count(*) from conv_job WHERE reason = 'finFind_${branch_id}';").toInteger()
        sh "opentelemetry-instrument python3 ./tuna/go_fish.py --local_machine --fin_steps miopen_find_compile -l finFind_${branch_id} --session_id ${sesh1}"
        def num_compiled_jobs = runsql("SELECT count(*) from conv_job WHERE reason = 'finFind_${branch_id}' AND state = 'compiled';").toInteger()
        sh "echo ${num_compiled_jobs} == ${num_jobs}"
        if (num_compiled_jobs != num_jobs){
            error("Unable to compile find jobs using Fin")
        }
        
        sh "./tuna/import_configs.py -t recurrent_${branch_id}_nhwc --mark_recurrent -f utils/configs/conv_configs_NHWC.txt"
        def num_cfg_nhwc = runsql("SELECT count(*) from conv_config;")
        println "Count(*) conv_config table: ${num_cfg_nhwc}"
        //runsql("delete from conv_job;")
        //runsql("alter table conv_job AUTO_INCREMENT=1;")
        sh "./tuna/load_job.py -l finFind_${branch_id}_nhwc -t recurrent_${branch_id}_nhwc --fin_steps \"miopen_find_compile, miopen_find_eval\" --session_id ${sesh1}"
        def num_jobs_nhwc = runsql("SELECT count(*) from conv_job WHERE reason = 'finFind_${branch_id}_nhwc';").toInteger()
        sh "./tuna/go_fish.py --local_machine --fin_steps miopen_find_compile -l finFind_${branch_id}_nhwc --session_id ${sesh1}"
        def num_compiled_jobs_nhwc = runsql("SELECT count(*) from conv_job WHERE reason = 'finFind_${branch_id}_nhwc' AND state = 'compiled';").toInteger()
        sh "echo ${num_compiled_jobs_nhwc} == ${num_jobs_nhwc}"
        if (num_compiled_jobs_nhwc != num_jobs_nhwc){
            error("Unable to compile find jobs using Fin")
        }
        sh "./tuna/import_configs.py -t recurrent_${branch_id}_nchw --mark_recurrent -f utils/configs/conv_configs_NCHW.txt"
        def num_cfg_nchw = runsql("SELECT count(*) from conv_config;")
        println "Count(*) conv_config table: ${num_cfg_nchw}"
        sh "./tuna/load_job.py -l finFind_${branch_id}_nchw -t recurrent_${branch_id}_nchw --fin_steps \"miopen_find_compile, miopen_find_eval\" --session_id ${sesh1}"
        def num_jobs_nchw = runsql("SELECT count(*) from conv_job WHERE reason = 'finFind_${branch_id}_nchw';").toInteger()
        sh "./tuna/go_fish.py --local_machine --fin_steps miopen_find_compile -l finFind_${branch_id}_nchw --session_id ${sesh1}"
        def num_compiled_jobs_nchw = runsql("SELECT count(*) from conv_job WHERE reason = 'finFind_${branch_id}_nchw' AND state = 'compiled';").toInteger()
        sh "echo ${num_compiled_jobs_nchw} == ${num_jobs_nchw}"
        if (num_compiled_jobs_nchw != num_jobs_nchw){
            error("Unable to compile find jobs using Fin")
        }
    }
}


def finFindEval(){
    def tuna_docker = docker.build("ci-tuna:${branch_id}", "--build-arg FIN_TOKEN=${FIN_TOKEN} --build-arg BACKEND=HIP .")
    tuna_docker.inside("--network host  --dns 8.8.8.8 ${docker_args}") {
        env.TUNA_DB_HOSTNAME = "${db_host}"
        env.TUNA_DB_NAME="${db_name}"
        env.TUNA_DB_USER_NAME="${db_user}"
        env.TUNA_DB_PASSWORD="${db_password}"
        env.gateway_ip = "${gateway_ip}"
        env.gateway_port = "${gateway_port}"
        env.gateway_user = "${gateway_user}"
        env.PYTHONPATH=env.WORKSPACE
        env.PATH="${env.WORKSPACE}/tuna:${env.PATH}"
        def sesh1 = runsql("select id from session order by id asc limit 1")

        def num_jobs = runsql("SELECT count(*) from conv_job WHERE reason = 'finFind_${branch_id}' AND state = 'compiled';").toInteger()
        sh "opentelemetry-instrument python3 ./tuna/go_fish.py --local_machine --fin_steps miopen_find_eval -l finFind_${branch_id} --session_id ${sesh1}"
        def num_evaluated_jobs = runsql("SELECT count(*) from conv_job WHERE reason = 'finFind_${branch_id}' AND state = 'evaluated';").toInteger()
        sh "echo ${num_evaluated_jobs} == ${num_jobs}"
        if (num_evaluated_jobs != num_jobs){
            error("Unable to evaluate find jobs using Fin")
        }
        def MIOPEN_BRANCH = runsql("SELECT miopen_v from session WHERE id=1;")
        def fdb_file = sh(script: "./tuna/export_db.py -a ${arch} -n ${num_cu} -f --session_id ${sesh1}", returnStdout: true)
        archiveArtifacts  "${fdb_file}"
        def kdb_file = sh(script: "./tuna/export_db.py -a ${arch} -n ${num_cu} -k --session_id ${sesh1}", returnStdout: true)
        archiveArtifacts "${kdb_file}"

        def num_jobs_nhwc = runsql("SELECT count(*) from conv_job WHERE reason = 'finFind_${branch_id}_nhwc' AND state = 'compiled';").toInteger()
        sh "./tuna/go_fish.py --local_machine --fin_steps miopen_find_eval -l finFind_${branch_id}_nhwc --session_id ${sesh1}"
        def fdb_file_nhwc = sh(script: "./tuna/export_db.py -a ${arch} -n ${num_cu} -f --session_id ${sesh1} --filename fdb_nhwc", returnStdout: true)
        def num_evaluated_jobs_nhwc = runsql("SELECT count(*) from conv_job WHERE reason = 'finFind_${branch_id}_nhwc' AND state = 'evaluated';").toInteger()
        sh "echo ${num_evaluated_jobs_nhwc} == ${num_jobs_nhwc}"
        if (num_evaluated_jobs_nhwc != num_jobs_nhwc){
            error("Unable to evaluate find jobs using Fin")
        }

        archiveArtifacts  "${fdb_file_nhwc}"
        def kdb_file_nhwc = sh(script: "./tuna/export_db.py -a ${arch} -n ${num_cu} -k --session_id ${sesh1} --filename kdb_nhwc", returnStdout: true)
        archiveArtifacts "${kdb_file_nhwc}"

        def num_jobs_nchw = runsql("SELECT count(*) from conv_job WHERE reason = 'finFind_${branch_id}_nchw' AND state = 'compiled';").toInteger()
        sh "./tuna/go_fish.py --local_machine --fin_steps miopen_find_eval -l finFind_${branch_id}_nchw --session_id ${sesh1}"
        def fdb_file_nchw = sh(script: "./tuna/export_db.py -a ${arch} -n ${num_cu} -f --session_id ${sesh1}", returnStdout: true)
        def num_evaluated_jobs_nchw = runsql("SELECT count(*) from conv_job WHERE reason = 'finFind_${branch_id}_nchw' AND state = 'evaluated';").toInteger()
        sh "echo ${num_evaluated_jobs_nchw} == ${num_jobs_nchw}"
        if (num_evaluated_jobs_nchw != num_jobs_nchw){
            error("Unable to evaluate find jobs using Fin")
        }

        archiveArtifacts  "${fdb_file_nchw}"
        def kdb_file_nchw = sh(script: "./tuna/export_db.py -a ${arch} -n ${num_cu} -k --session_id ${sesh1}", returnStdout: true)
        archiveArtifacts "${kdb_file_nchw}"
    }
}
def buildTunaDocker(){
    // The purpose of this job is to ensure that the Tuna Docker is uptodate on the eval/build machine for the CI jobs
    checkout scm
    def tuna_docker = docker.build("ci-tuna:${branch_id}")
    tuna_docker.inside("--network host "){
        sh "pwd"
    }
}

def loadJobTest() {
    def tuna_docker = docker.build("ci-tuna:${branch_id}", "--build-arg FIN_TOKEN=${FIN_TOKEN} .")
    tuna_docker.inside("--network host  --dns 8.8.8.8 ${docker_args}") {
        env.TUNA_DB_HOSTNAME = "${db_host}"
        env.TUNA_DB_NAME="${db_name}"
        env.TUNA_DB_USER_NAME="${db_user}"
        env.TUNA_DB_PASSWORD="${db_password}"
        env.PYTHONPATH=env.WORKSPACE
        env.gateway_ip = "${gateway_ip}"
        env.gateway_port = "${gateway_port}"
        env.gateway_user = "${gateway_user}"
        env.PATH="${env.WORKSPACE}/tuna:${env.PATH}"
        // setup version table
        runsql("SELECT * from machine;")
        echo "${arch} : ${num_cu}"
        def sesh1 = 1 //runsql("select id from session order by id asc limit 1")
        def sesh2 = 2 //runsql("select id from session order by id desc limit 1")

        sh "./tuna/import_configs.py -t recurrent_${branch_id} --mark_recurrent -f utils/recurrent_cfgs/alexnet_4jobs.txt"
        sh "./tuna/import_configs.py -t recurrent_${branch_id} --mark_recurrent -f utils/configs/conv_configs_NHWC.txt"
        def out = runsql("SELECT count(*) FROM conv_config_tags WHERE tag='recurrent_${branch_id}' ;")
        assert out.toInteger() > 0

        sh "./tuna/load_job.py -t recurrent_${branch_id} -l recurrent_${branch_id} --session_id ${sesh1}"
        out = runsql("SELECT count(*) FROM conv_job WHERE reason='recurrent_${branch_id}' and session=${sesh1} ;")
        assert out.toInteger() > 0

        sh "./tuna/import_configs.py -t batch_norm_test -f utils/configs/batch_norm.txt -C batch_norm"
        // dump the added jobs for version 2
        def out_bn = runsql("SELECT count(*) FROM bn_config_tags WHERE tag='batch_norm_test' ;")
        assert out_bn.toInteger() > 0
        sh "./tuna/load_job.py -t batch_norm_test -l batch_norm_test -C batch_norm --session_id ${sesh2}"
        out_bn = runsql("SELECT count(*) FROM bn_job WHERE reason='batch_norm_test' and session=${sesh2} ;")
        assert out_bn.toInteger() > 0

        sh "./tuna/load_job.py -t batch_norm_test -l batch_norm_test_app -C batch_norm --only_applicable --session_id ${sesh2}"
        out_bn_app = runsql("SELECT count(*) FROM bn_job WHERE reason='batch_norm_test_app' and session=${sesh2} ;")
        assert out_bn_app.toInteger() > 0

        //reset jobs and test load solver
        runsql("DELETE FROM conv_job;")
        runsql("INSERT INTO solver(solver, valid) SELECT 'gemm', 1;")
        sh "./tuna/load_job.py -t recurrent_${branch_id} -l recurrent_${branch_id} -s gemm --session_id ${sesh1}"
        out = runsql("SELECT count(*) FROM conv_job WHERE reason='recurrent_${branch_id}' and solver='gemm' and session=${sesh1};")
        assert out.toInteger() > 0
    }
}

def perfCompile() {
    def tuna_docker = docker.build("ci-tuna:${branch_id}", "--build-arg FIN_TOKEN=${FIN_TOKEN} --build-arg BACKEND=HIPNOGPU .")
    tuna_docker.inside("--network host --dns 8.8.8.8 ${docker_args} ") {
        env.TUNA_DB_HOSTNAME = "${db_host}"
        env.TUNA_DB_NAME="${db_name}"
        env.TUNA_DB_USER_NAME="${db_user}"
        env.TUNA_DB_PASSWORD="${db_password}"
        env.gateway_ip = "${gateway_ip}"
        env.gateway_port = "${gateway_port}"
        env.gateway_user = "${gateway_user}"
        env.TUNA_DOCKER_NAME="ci-tuna:${branch_id}"
        env.PYTHONPATH=env.WORKSPACE
        env.PATH="${env.WORKSPACE}/tuna:${env.PATH}"
        runsql("DELETE FROM conv_job;")
        def sesh1 = runsql("select id from session order by id asc limit 1")

        sh "./tuna/import_configs.py -t alexnet_${branch_id} --mark_recurrent -f utils/recurrent_cfgs/alexnet_4jobs.txt"
        sh "./tuna/load_job.py -t alexnet_${branch_id} -l alexnet_${branch_id} --session_id ${sesh1} --fin_steps miopen_perf_compile,miopen_perf_eval"
        // Get the number of jobs
        def num_jobs = runsql("SELECT count(*) from conv_job where state = 'new' and reason = 'alexnet_${branch_id}'");
        sh "./tuna/go_fish.py --local_machine --fin_steps miopen_perf_compile -l alexnet_${branch_id} --session_id ${sesh1}"
        def compiled_jobs = runsql("SELECT count(*) from conv_job where state = 'compiled' and reason = 'alexnet_${branch_id}';")
        if(compiled_jobs.toInteger() == 0)
        {
            error("Unable to compile any jobs for alexnet")
        }

        sh "./tuna/import_configs.py -t conv_${branch_id}_v2 --mark_recurrent -f utils/configs/conv_configs_NHWC.txt"
        sh "./tuna/import_configs.py -t conv_${branch_id}_v2 --mark_recurrent -f utils/configs/conv_configs_NCHW.txt"
        sh "./tuna/load_job.py -t conv_${branch_id}_v2 -l conv_${branch_id}_v2 --session_id ${sesh1} --fin_steps miopen_perf_compile,miopen_perf_eval"
        // Get the number of jobs
        def num_conv_jobs = runsql("SELECT count(*) from conv_job where state = 'new' and reason = 'conv_${branch_id}_v2'");
        sh "./tuna/go_fish.py --local_machine --fin_steps miopen_perf_compile -l conv_${branch_id}_v2 --session_id ${sesh1}"
        def compiled_conv_jobs = runsql("SELECT count(*) from conv_job where state = 'compiled' and reason = 'conv_${branch_id}_v2';")
        if(compiled_conv_jobs.toInteger() == 0)
        {
            error("Unable to compile any conv jobs")
        }
        echo "${compiled_conv_jobs}"
    }
}

def perfEval_gfx908() {
    def tuna_docker = docker.build("ci-tuna:${branch_id}", "--build-arg FIN_TOKEN=${FIN_TOKEN} .")
    tuna_docker.inside("--network host --dns 8.8.8.8 ${docker_args} ") {
        env.TUNA_DB_HOSTNAME = "${db_host}"
        env.TUNA_DB_NAME="${db_name}"
        env.TUNA_DB_USER_NAME="${db_user}"
        env.TUNA_DB_PASSWORD="${db_password}"
        env.gateway_ip = "${gateway_ip}"
        env.gateway_port = "${gateway_port}"
        env.gateway_user = "${gateway_user}"
        env.TUNA_DOCKER_NAME="ci-tuna:${branch_id}"
        env.PYTHONPATH=env.WORKSPACE
        env.PATH="${env.WORKSPACE}/tuna:${env.PATH}"
        def sesh1 = runsql("select id from session order by id asc limit 1")

        def compiled_jobs = runsql("SELECT count(*) from conv_job where state = 'compiled' and reason = 'alexnet_${branch_id}';")
        sh "./tuna/go_fish.py --local_machine --fin_steps miopen_perf_eval -l alexnet_${branch_id} --session_id ${sesh1}"
        def eval_jobs = runsql("SELECT count(*) from conv_job where state = 'evaluated' and reason = 'alexnet_${branch_id}';")
        if(eval_jobs.toInteger() != compiled_jobs.toInteger())
        {
            error("Unable to eval all jobs for alexnet")
        }

        def compiled_conv_jobs = runsql("SELECT count(*) from conv_job where reason = 'conv_${branch_id}_v2' and state = 'compiled';")
        sh "./tuna/go_fish.py --local_machine --fin_steps miopen_perf_eval -l conv_${branch_id}_v2 --session_id ${sesh1}"
        def eval_conv_jobs = runsql("SELECT count(*) from conv_job where reason = 'conv_${branch_id}_v2' and state = 'evaluated';")
        def errored_conv_jobs = runsql("SELECT count(*) from conv_job where reason = 'conv_${branch_id}_v2' and state = 'errored';")
        if(eval_conv_jobs.toInteger() != compiled_conv_jobs.toInteger())
        {
            echo "#compiled jobs: ${compiled_conv_jobs}"
            echo "#evaluated jobs: ${eval_conv_jobs}"
            echo "#errored jobs: ${errored_conv_jobs}"
            error("Unable to eval all conv jobs")
        }
    }
}

def pytestSuite1() {
    def tuna_docker = docker.build("ci-tuna:${branch_id}", "--build-arg FIN_TOKEN=${FIN_TOKEN} .")
    tuna_docker.inside("--network host  --dns 8.8.8.8 ${docker_args}") {
        env.TUNA_DB_HOSTNAME = "${db_host}"
        env.TUNA_DB_NAME="${db_name}"
        env.TUNA_DB_USER_NAME="${db_user}"
        env.TUNA_DB_PASSWORD="${db_password}"
        env.gateway_ip = "${gateway_ip}"
        env.gateway_port = "${gateway_port}"
        env.gateway_user = "${gateway_user}"
        env.TUNA_DOCKER_NAME="ci-tuna:${branch_id}"
        env.PYTHONPATH=env.WORKSPACE
        env.PATH="${env.WORKSPACE}/tuna:${env.PATH}"
        addMachine(arch, num_cu, machine_ip, machine_local_ip, username, pwd, port)
        // download the latest perf db
        //runsql("DELETE FROM config_tags; DELETE FROM job; DELETE FROM config;")
        sshagent (credentials: ['bastion-ssh-key']) {                 
           sh "pytest tests/test_abort_file.py -s"
           //sh "pytest tests/test_analyze_parse_db.py "

           sh "pytest tests/test_connection.py -s"
           // builder then evaluator in sequence
           sh "pytest tests/test_importconfigs.py -s"
           sh "pytest tests/test_worker.py -s"
           sh "pytest tests/test_machine.py -s"
           sh "pytest tests/test_dbBase.py -s"
           sh "pytest tests/test_driver.py -s"
           sh "pytest tests/test_fin_class.py -s"
           sh "pytest tests/test_fin_utils.py -s"
           sh "pytest tests/test_add_session.py -s"
           sh "pytest tests/test_merge_db.py -s"
           // The OBMC host used in the following test is down
           // sh "pytest tests/test_mmi.py "
        }
    }
}


def pytestSuite2() {
    def tuna_docker = docker.build("ci-tuna:${branch_id}", "--build-arg FIN_TOKEN=${FIN_TOKEN} --build-arg BACKEND=HIPNOGPU .")
    tuna_docker.inside("--network host  --dns 8.8.8.8 ") {
        env.TUNA_DB_HOSTNAME = "${db_host}"
        env.TUNA_DB_NAME="${db_name}"
        env.TUNA_DB_USER_NAME="${db_user}"
        env.TUNA_DB_PASSWORD="${db_password}"
        env.gateway_ip = "${gateway_ip}"
        env.gateway_port = "${gateway_port}"
        env.gateway_user = "${gateway_user}"
        env.TUNA_DOCKER_NAME="ci-tuna:${branch_id}"
        env.PYTHONPATH=env.WORKSPACE
        env.PATH="${env.WORKSPACE}/tuna:${env.PATH}"

        addMachine(arch, num_cu, machine_ip, machine_local_ip, username, pwd, port)
        // download the latest perf db
        //runsql("DELETE FROM config_tags; DELETE FROM job; DELETE FROM config;")
        sshagent (credentials: ['bastion-ssh-key']) {                 
           // test fin builder and test fin builder conv in sequence
           sh "TUNA_LOGLEVEL=INFO pytest tests/test_fin_builder.py -s"
        }
    }
}

def pytestSuite3() {
    def tuna_docker = docker.build("ci-tuna:${branch_id}", " --build-arg FIN_TOKEN=${FIN_TOKEN} --build-arg BACKEND=HIP .")
    tuna_docker.inside("--network host  --dns 8.8.8.8 ${docker_args}") {
        env.TUNA_DB_HOSTNAME = "${db_host}"
        env.TUNA_DB_NAME="${db_name}"
        env.TUNA_DB_USER_NAME="${db_user}"
        env.TUNA_DB_PASSWORD="${db_password}"
        env.gateway_ip = "${gateway_ip}"
        env.gateway_port = "${gateway_port}"
        env.gateway_user = "${gateway_user}"
        env.PYTHONPATH=env.WORKSPACE
        env.PATH="${env.WORKSPACE}/tuna:${env.PATH}"
        //addMachine(arch, num_cu)
        // download the latest perf db
        //runsql("DELETE FROM config_tags; DELETE FROM job; DELETE FROM config;")
        sshagent (credentials: ['bastion-ssh-key']) {                 
           // test fin builder and test fin builder conv in sequence
<<<<<<< HEAD
           sh "pytest tests/test_fin_evaluator.py -s"
=======
           sh "pytest tests/test_fin_evaluator.py "                     
           sh "pytest tests/test_populate_golden.py "                     
>>>>>>> 9b14f84a
        }
    }
}

def runFormat() {
    node {
        checkout scm
        def tuna_docker = docker.build("ci-tuna:${branch_id}", "--build-arg FIN_TOKEN=${FIN_TOKEN} .")
        tuna_docker.inside("") {
            sh "yapf -d -r --style='{based_on_style: google, indent_width: 2}' tuna/ tests/"
        }
    }
}

def runLint() {
    node {
          checkout scm
          def tuna_docker = docker.build("ci-tuna:${branch_id}", "--build-arg FIN_TOKEN=${FIN_TOKEN} .")
          tuna_docker.inside("") {
            sh "cd tuna && pylint -f parseable -d duplicate-code --max-args=8 --indent-string='  ' *.py"
          }
    }
}

def getJobReason()
{
  def job_reason = "${branch_name}_${miopen_branch_name}_${env.BUILD_ID}"
  return job_reason
}


def killContainer() {
  if(params.stage == 'fin_find')
  {
    backend = "HIPNOGPU"
  }
  sh "srun --no-kill -p ${partition} -N 1-10 -l bash -c 'docker container list | grep  ${tuna_docker_name} | sed \"s#  #^#g\" | tr -s ^ | cut -d ^ -f 6 | xargs -I _ docker container kill _'"
  sh "srun --no-kill -p ${partition} -N 1-10 -l bash -c 'docker system prune -f'"
}

def getDockerName(backend)
{
  def tuna_docker_name = "${docker_registry}/ci-tuna:${branch_name}_${backend}_${env.BUILD_ID}"
  return tuna_docker_name
}

def LoadJobs()
{ 
  def script_args = ''
  def new_label = ''
  if(params.job_label == '')
  {
      new_label = getJobReason()
  }
  else
  {
      new_label = params.job_label
  }
  script_args = script_args + ' -l ' + "${new_label}"
  if(params.cmd != '')
  {
      script_args = script_args + " --cmd ${params.cmd} "
  }
  if(params.stage == 'fin_find')
  {
      script_args = script_args + " --fin_steps \"miopen_find_compile, miopen_find_eval\""
  }
  if(params.all_configs)
  {
      if(params.only_applicable)
          script_args = script_args + " --all_configs -o "
      else
          script_args = script_args + " --all_configs "
  }
  else
  {
      script_args = script_args + " -t ${params.config_tag} "
  }
  echo "${script_args}"
  def build_args = "--build-arg FIN_TOKEN=${FIN_TOKEN} --build-arg BACKEND=HIPNOGPU --build-arg MIOPEN_CACHE_DIR= --build-arg MIOPEN_USER_DB_PATH= --build-arg MIOPEN_BRANCH=${miopen_branch_name} --build-arg DB_NAME=${db_name} --build-arg DB_USER_NAME=${db_user} --build-arg DB_USER_PASSWORD=${db_password} --build-arg DB_HOSTNAME=${db_host} ."
  sh "echo ${build_args}"
  def tuna_docker = docker.build("${tuna_docker_name}", "${build_args}" )
  tuna_docker.inside("--network host  --dns 8.8.8.8 ") {
      env.PYTHONPATH=env.WORKSPACE
      env.PATH="${env.WORKSPACE}/tuna:${env.PATH}"
      env.TUNA_LOGLEVEL="${tuna_loglevel}" 
      if(params.arch == '')
      {
        echo "/tuna/tuna/load_job.py -a gfx1030 -n 36 ${script_args}"
        sh "/tuna/tuna/load_job.py -a gfx1030 -n 36 ${script_args}"

        echo "/tuna/tuna/load_job.py -a gfx90a -n 110 ${script_args}"
        sh "/tuna/tuna/load_job.py -a gfx90a -n 110 ${script_args}"

        echo "/tuna/tuna/load_job.py -a gfx908 -n 120 ${script_args}"
        sh "/tuna/tuna/load_job.py -a gfx908 -n 120 ${script_args}"

        echo "/tuna/tuna/load_job.py -a gfx906 -n 60 ${script_args}"
        sh "/tuna/tuna/load_job.py -a gfx906 -n 60 ${script_args}"
        
        echo "/tuna/tuna/load_job.py -a gfx900 -n 56 ${script_args}"
        sh "/tuna/tuna/load_job.py -a gfx900 -n 56 ${script_args}"
      }
      else
      {
        echo "/tuna/tuna/load_job.py -a ${params.arch} -n ${params.num_cu} ${script_args}"
        sh "/tuna/tuna/load_job.py -a ${params.arch} -n ${params.num_cu} ${script_args}"
      }
  }
}


def compile()
{
  backend = "HIPNOGPU"
  def tuna_docker
  def build_args = " --network host --build-arg FIN_TOKEN=${FIN_TOKEN} --build-arg ROCMVERSION=${params.rocm_version} --build-arg OSDB_BKC_VERSION=${params.osdb_bkc_version} --build-arg BACKEND=${backend} --build-arg MIOPEN_BRANCH=${miopen_branch_name} --build-arg DB_NAME=${db_name} --build-arg DB_USER_NAME=${db_user} --build-arg DB_USER_PASSWORD=${db_password} --build-arg DB_HOSTNAME=${db_host} --build-arg MIOPEN_USE_MLIR=${params.use_mlir}"

  if(params.base_image != '')
  {
    build_args = build_args + " --build-arg BASEIMAGE=${params.base_image} --build-arg ROCM_PRE=1"
  }

  sh "echo ${build_args}"
  tuna_docker = docker.build("${tuna_docker_name}", "${build_args} ." )

  tuna_docker.inside("--network host  --dns 8.8.8.8 ") {
      env.PYTHONPATH=env.WORKSPACE
      env.PATH="${env.WORKSPACE}/tuna:${env.PATH}"
      env.TUNA_LOGLEVEL="${tuna_loglevel}"
      sh "pwd"
  }
  // push the image 
  tuna_docker.push()
  env_list = params.env.split(' ')
  for(item in env_list)
  {
    if(item.replaceAll("\\s","") != "")
    {
      if(item.contains("="))
      {
        docker_args += " -e ${item}"
      }
      else
      {
        error "Not added to env: ${item}"
      }
    }
  }

  if(params.stage == 'perf')
  {
    docker_args += " --privileged --device=/dev/kfd --device /dev/dri:/dev/dri:rw --volume /dev/dri:/dev/dri:rw --group-add video"
  }

  def compile_cmd = ''
  if(params.stage == 'fin_find')
  {
    compile_cmd = '--fin_steps miopen_find_compile'
  }
  else
  {
    compile_cmd = '--fin_steps miopen_perf_compile'
  }
  if(params.dynamic_solvers_only)
  {
    compile_cmd += ' --dynamic_solvers_only'
  }

  def rocm_version = ''
  if(params.rocm_version != '')
  {
    rocm_version = "rocm-${params.rocm_version}"
  }
  else
  {
    rocm_version = "osdb-${params.osdb_bkc_version}"
  }
  def s_id = runsql("select id from session where reason='${params.job_label}'")
    // Run the jobs on the cluster
  sh "srun --no-kill -p ${slurm_partition} -N 1-10 -l bash -c 'docker run ${docker_args} ${tuna_docker_name} python3 /tuna/tuna/go_fish.py --local_machine ${compile_cmd} -l ${params.job_label} --session_id ${s_id}'"
}


def evaluate()
{
  def tuna_docker
  def build_args = " --network host --build-arg FIN_TOKEN=${FIN_TOKEN} --build-arg ROCMVERSION=${params.rocm_version} --build-arg OSDB_BKC_VERSION=${params.osdb_bkc_version} --build-arg BACKEND=HIP --build-arg MIOPEN_BRANCH=${miopen_branch_name} --build-arg DB_NAME=${db_name} --build-arg DB_USER_NAME=${db_user} --build-arg DB_USER_PASSWORD=${db_password} --build-arg DB_HOSTNAME=${db_host} --build-arg MIOPEN_USE_MLIR=${params.use_mlir}"

  if(params.base_image != '')
  {
    build_args = build_args + " --build-arg BASEIMAGE=${params.base_image} --build-arg ROCM_PRE=1"
  }

  sh "echo ${build_args}"
  tuna_docker = docker.build("${tuna_docker_name}", "${build_args} ." )
  tuna_docker.push()

  env_list = params.env.split(' ')
  for(item in env_list)
  {
    if(item.replaceAll("\\s","") != "")
    {
      if(item.contains("="))
      {
        docker_args += " -e ${item}"
      }
      else
      {
        error "Not added to env: ${item}"
      }
    }
  }
  def eval_cmd = ''
  if(params.stage == 'fin_find')
  {
    eval_cmd = '--fin_steps miopen_find_eval'
  }
  else
  {
    eval_cmd = '--fin_steps miopen_perf_eval'
  }
  if(params.dynamic_solvers_only)
  {
    eval_cmd += ' --dynamic_solvers_only'
  }

  if(params.rocm_version != '')
  {
    rocm_version = "rocm-${params.rocm_version}"
  }
  else
  {
    rocm_version = "osdb-${params.osdb_bkc_version}"
  }

  def s_id = runsql("select id from session where reason='${params.job_label}'")  
  
  sh "srun --no-kill -p ${arch_id} -N 1-10 -l bash -c 'docker run ${docker_args} ${tuna_docker_name} python3 /tuna/tuna/go_fish.py --local_machine ${eval_cmd} -l ${params.job_label} --session_id ${s_id} || scontrol requeue \$SLURM_JOB_ID'"
}




<|MERGE_RESOLUTION|>--- conflicted
+++ resolved
@@ -477,12 +477,8 @@
         //runsql("DELETE FROM config_tags; DELETE FROM job; DELETE FROM config;")
         sshagent (credentials: ['bastion-ssh-key']) {                 
            // test fin builder and test fin builder conv in sequence
-<<<<<<< HEAD
            sh "pytest tests/test_fin_evaluator.py -s"
-=======
-           sh "pytest tests/test_fin_evaluator.py "                     
-           sh "pytest tests/test_populate_golden.py "                     
->>>>>>> 9b14f84a
+           sh "pytest tests/test_populate_golden.py -s"
         }
     }
 }
