--- conflicted
+++ resolved
@@ -580,22 +580,21 @@
   def build_args = "--build-arg FIN_TOKEN=${FIN_TOKEN} --build-arg ROCMVERSION=${params.rocm_version} --build-arg OSDB_BKC_VERSION=${params.osdb_bkc_version} --build-arg BACKEND=HIPNOGPU --build-arg MIOPEN_BRANCH=${miopen_branch_name} --build-arg DB_NAME=${params.db_name} --build-arg DB_USER_NAME=${db_user} --build-arg DB_USER_PASSWORD=${db_password} --build-arg DB_HOSTNAME=${db_host} ."
   if(params.base_image != '')
   {
-    build_args = build_args + " --build-arg BASEIMAGE=${params.base_image} -f dockerfiles/rocm_base/Dockerfile"
-  }
+    build_args = build_args + " --build-arg BASEIMAGE=${params.base_image} --build-arg ROCM_PRE=1 -f dockerfiles/rocm_base/Dockerfile"
+  }
+  def docker_run_args = "--network host --dns 8.8.8.8 -e TUNA_DB_HOSTNAME=${db_host} -e TUNA_DB_NAME=${params.db_name} -e TUNA_DB_USER_NAME=${db_user} -e TUNA_DB_PASSWORD=${db_password} -e gateway_ip=${gateway_ip} -e gateway_port=${gateway_port} -e gateway_user=${gateway_user} -e TUNA_LOGLEVEL=${params.tuna_loglevel}"
 
   sh "echo ${build_args}"
   def tuna_docker = docker.build("${tuna_docker_name}", "${build_args}" )
-  tuna_docker.inside("--network host  --dns 8.8.8.8 ") {
+  tuna_docker.inside("${docker_run_args}") {
       env.PYTHONPATH=env.WORKSPACE
       env.PATH="${env.WORKSPACE}/tuna:${env.PATH}"
       env.TUNA_LOGLEVEL="${tuna_loglevel}" 
+
+      echo "/tuna/tuna/load_job.py --session_id ${params.session_id} ${script_args}"
+      sh "python3 /tuna/tuna/load_job.py --session_id ${params.session_id} ${script_args}"
   }
   tuna_docker.push()
-
-  def docker_run_args = "--network host  --dns 8.8.8.8 -e TUNA_DB_HOSTNAME=${db_host} -e TUNA_DB_NAME=${params.db_name} -e TUNA_DB_USER_NAME=${db_user} -e TUNA_DB_PASSWORD=${db_password} -e gateway_ip=${gateway_ip} -e gateway_port=${gateway_port} -e gateway_user=${gateway_user} -e TUNA_LOGLEVEL=${params.tuna_loglevel}"
-
-  echo "/tuna/tuna/load_job.py --session_id ${params.session_id} ${script_args}"
-  sh "srun --no-kill -p ${slurm_partition} -N 1-10 -l bash -c 'docker run ${docker_run_args} ${tuna_docker_name} python3 /tuna/tuna/load_job.py --session_id ${params.session_id} ${script_args}'"
 }
 
 
@@ -667,11 +666,7 @@
   }
   //def s_id = runsql("select id from session where reason='${params.job_label}'")
     // Run the jobs on the cluster
-<<<<<<< HEAD
-  sh "srun --no-kill -p ${slurm_partition} -N 1-10 -l bash -c 'docker run ${docker_args} ${tuna_docker_name} python3 /tuna/tuna/go_fish.py ${compile_cmd} -l ${params.job_label} --session_id ${s_id}'"
-=======
-  sh "srun --no-kill -p ${slurm_partition} -N 1-10 -l bash -c 'docker run ${docker_args} ${tuna_docker_name} python3 /tuna/tuna/go_fish.py --local_machine ${compile_cmd} -l ${params.job_label} --session_id ${params.session_id}'"
->>>>>>> 8d7b5738
+  sh "srun --no-kill -p ${slurm_partition} -N 1-10 -l bash -c 'docker run ${docker_args} ${tuna_docker_name} python3 /tuna/tuna/go_fish.py ${compile_cmd} -l ${params.job_label} --session_id ${params.session_id}'"
 }
 
 
@@ -729,13 +724,9 @@
 
   //def s_id = runsql("select id from session where reason='${params.job_label}'")
   
-<<<<<<< HEAD
-  sh "srun --no-kill -p ${arch_id} -N 1-10 -l bash -c 'docker run ${docker_args} ${tuna_docker_name} python3 /tuna/tuna/go_fish.py ${eval_cmd} -l ${params.job_label} --session_id ${s_id} || scontrol requeue \$SLURM_JOB_ID'"
-=======
-  sh "srun --no-kill -p ${arch_id} -N 1-10 -l bash -c 'docker run ${docker_args} ${tuna_docker_name} python3 /tuna/tuna/go_fish.py --local_machine ${eval_cmd} -l ${params.job_label} --session_id ${params.session_id} || scontrol requeue \$SLURM_JOB_ID'"
->>>>>>> 8d7b5738
-}
-
-
-
-
+  sh "srun --no-kill -p ${arch_id} -N 1-10 -l bash -c 'docker run ${docker_args} ${tuna_docker_name} python3 /tuna/tuna/go_fish.py ${eval_cmd} -l ${params.job_label} --session_id ${params.session_id} || scontrol requeue \$SLURM_JOB_ID'"
+}
+
+
+
+
