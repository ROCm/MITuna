--- conflicted
+++ resolved
@@ -468,11 +468,8 @@
            sh "pytest tests/test_fin_utils.py -s"
            sh "pytest tests/test_add_session.py -s"
            sh "pytest tests/test_merge_db.py -s"
-<<<<<<< HEAD
            sh "pytest tests/test_merge_db_functions.py -s"
-=======
            sh "pytest tests/test_utility.py -s"
->>>>>>> 5af612e3
            // The OBMC host used in the following test is down
            // sh "pytest tests/test_mmi.py "
         }
