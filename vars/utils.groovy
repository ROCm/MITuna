--- conflicted
+++ resolved
@@ -417,13 +417,8 @@
 }
 
 def pytestSuite1() {
-<<<<<<< HEAD
-    def tuna_docker = docker.build("ci-tuna:${branch_id}", "--build-arg FIN_TOKEN=${FIN_TOKEN} .")
+    def tuna_docker = docker.build("ci-tuna:${branch_id}_pytest1", "--build-arg FIN_TOKEN=${FIN_TOKEN} .")
     tuna_docker.inside("--network host  --dns 8.8.8.8") {
-=======
-    def tuna_docker = docker.build("ci-tuna:${branch_id}_pytest1", "--build-arg FIN_TOKEN=${FIN_TOKEN} .")
-    tuna_docker.inside("--network host  --dns 8.8.8.8 ${docker_args}") {
->>>>>>> fdabc562
         env.TUNA_DB_HOSTNAME = "${db_host}"
         env.TUNA_DB_NAME="${db_name}"
         env.TUNA_DB_USER_NAME="${db_user}"
@@ -484,13 +479,8 @@
 }
 
 def pytestSuite3() {
-<<<<<<< HEAD
-    def tuna_docker = docker.build("ci-tuna:${branch_id}", " --build-arg FIN_TOKEN=${FIN_TOKEN} --build-arg BACKEND=HIP .")
+    def tuna_docker = docker.build("ci-tuna:${branch_id}_pytest3", " --build-arg FIN_TOKEN=${FIN_TOKEN} --build-arg BACKEND=HIP .")
     tuna_docker.inside("--network host  --dns 8.8.8.8") {
-=======
-    def tuna_docker = docker.build("ci-tuna:${branch_id}_pytest3", " --build-arg FIN_TOKEN=${FIN_TOKEN} --build-arg BACKEND=HIP .")
-    tuna_docker.inside("--network host  --dns 8.8.8.8 ${docker_args}") {
->>>>>>> fdabc562
         env.TUNA_DB_HOSTNAME = "${db_host}"
         env.TUNA_DB_NAME="${db_name}"
         env.TUNA_DB_USER_NAME="${db_user}"
