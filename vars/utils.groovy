def rocmnode(name) {
    def node_name = 'tunatest'
    if(name == 'fiji') {
        node_name = 'tunatest && fiji';
    } else if(name == 'vega') {
        node_name = 'tunatest && vega';
    } else if(name == 'vega10') {
        node_name = 'tunatest && vega10';
    } else if(name == 'vega20') {
        node_name = 'tunatest && vega20';
    } else if(name == 'gfx908') {
        node_name = 'gfx908';
    } else {
        node_name = name
    }
    return node_name
}


def runsql(query) {
    echo "query: ${query}"
    def cmd = $/mysql --protocol tcp -h ${db_host} -u ${db_user} -p${db_password} "${db_name}" -e "${query}" -N -s /$
    def res = sh (script: "${cmd}", returnStdout: true).trim()
    return res
}

def buildSchema(){
    env.TUNA_DB_HOSTNAME = "${db_host}"
    env.TUNA_DB_NAME="${db_name}"
    env.TUNA_DB_USER_NAME="${db_user}"
    env.TUNA_DB_PASSWORD="${db_password}"
    env.gateway_ip = "${gateway_ip}"
    env.gateway_port = "${gateway_port}"
    env.gateway_user = "${gateway_user}"
    def cmd = $/mysql --protocol tcp -h ${db_host} -u ${db_user} -p${db_password} /$
    def drop_sql = $/  "DROP DATABASE IF EXISTS ${db_name};" /$
    def create_sql = $/ "CREATE DATABASE ${db_name};"/$
    sh "${cmd} -e ${drop_sql}"
    sh "${cmd} -e ${create_sql}"
    sh "./tuna/db_tables.py"
}

def getMachine() {
    def arch, cu, count
    for(String arch_cu :  sh(script:'bin/arch_cu.sh', returnStdout: true).split("\n")) { // is multiline
        (arch, cu, count) = arch_cu.tokenize('-')
        break
    }
    return [arch, cu]
}

def addMachine(arch, num_cu, machine_ip, machine_local_ip, username, pwd, port) {
    runsql("TRUNCATE machine;")
// TODO: this should come from different nodes
    runsql("INSERT INTO machine(hostname, local_ip, local_port,  avail_gpus, user, password, port, arch, num_cu, available, ipmi_inaccessible) VALUES(\'${machine_ip}\', \'${machine_local_ip}\', 22, \'0,1,2,3\', \'${username}\', \'${pwd}\', ${port}, \'${arch}\', ${num_cu}, TRUE, TRUE)" )
}


def addJobs() {
}

def finSolvers(){
    def tuna_docker = docker.build("ci-tuna:${branch_id}", "--build-arg FIN_TOKEN=${FIN_TOKEN} --build-arg BACKEND=HIPNOGPU .")
    /*
    Note: Does not need
            GPUs
    */
    tuna_docker.inside("--network host  --dns 8.8.8.8 ") {
        env.TUNA_DB_HOSTNAME = "${db_host}"
        env.TUNA_DB_NAME="${db_name}"
        env.TUNA_DB_USER_NAME="${db_user}"
        env.TUNA_DB_PASSWORD="${db_password}"
        env.gateway_ip = "${gateway_ip}"
        env.gateway_port = "${gateway_port}"
        env.gateway_user = "${gateway_user}"
        env.PYTHONPATH=env.WORKSPACE
        env.PATH="${env.WORKSPACE}/tuna:${env.PATH}"
        buildSchema()

        sh "ls /opt/rocm/bin/fin"
        sh "ls /opt/rocm/bin/"
        sh "./tuna/go_fish.py --update_solvers --local_machine"
        def num_solvers = runsql("SELECT count(*) from solver;")
        println "Number of solvers: ${num_solvers}"
        if (num_solvers.toInteger() == 0){
            error("Unable to add solvers from Fin")
        }
    }
}

def finApplicability(){
    def tuna_docker = docker.build("ci-tuna:${branch_id}", "--build-arg FIN_TOKEN=${FIN_TOKEN} --build-arg BACKEND=HIPNOGPU .")
    tuna_docker.inside("--network host  --dns 8.8.8.8 --device=/dev/kfd --device /dev/dri:/dev/dri:rw --volume /dev/dri:/dev/dri:rw --group-add video") {
        checkout scm
        env.TUNA_DB_HOSTNAME = "${db_host}"
        env.TUNA_DB_NAME="${db_name}"
        env.TUNA_DB_USER_NAME="${db_user}"
        env.TUNA_DB_PASSWORD="${db_password}"
        env.gateway_ip = "${gateway_ip}"
        env.gateway_port = "${gateway_port}"
        env.gateway_user = "${gateway_user}"
        env.PYTHONPATH=env.WORKSPACE
        env.PATH="${env.WORKSPACE}/tuna:${env.PATH}"

        sh "./tuna/go_fish.py --init_session -l new_session --local_machine"
        def sesh1 = runsql("select id from session order by id asc limit 1")
        sh "./tuna/go_fish.py --init_session -l new_session2 --local_machine"
        def sesh2 = runsql("select id from session order by id desc limit 1")

        sh "./tuna/import_configs.py -t recurrent_${branch_id} --mark_recurrent -f utils/recurrent_cfgs/alexnet_4jobs.txt"
        sh "./tuna/import_configs.py -t recurrent_${branch_id} --mark_recurrent -f utils/recurrent_cfgs/resnet50_4jobs.txt"

        sh "./tuna/import_configs.py -t recurrent_${branch_id}_nhwc --mark_recurrent -f utils/configs/conv_configs_NHWC.txt"
        sh "./tuna/import_configs.py -t recurrent_${branch_id}_nchw --mark_recurrent -f utils/configs/conv_configs_NCHW.txt"
        runsql("TRUNCATE table conv_solver_applicability")

        def num_cfg = runsql("SELECT count(*) from conv_config;")
        println "Count(*) conv_config table: ${num_cfg}"
        sh "./tuna/go_fish.py --update_applicability --session_id ${sesh1} --local_machine"
        def num_solvers = runsql("SELECT count(*) from solver;")
        println "Number of solvers: ${num_solvers}"
        def num_sapp = runsql("SELECT count(*) from conv_solver_applicability where session=${sesh1};")
        println "Count(*) conv_solver_applicability table: ${num_sapp}"
        if (num_sapp.toInteger() == 0){
            error("Unable to get applicability from Fin for convolution")
        }

        sh "./tuna/import_configs.py -t recurrent_${branch_id}_bn --mark_recurrent -f utils/configs/batch_norm.txt -C batch_norm"
        runsql("TRUNCATE table bn_solver_applicability")
        def num_bn = runsql("SELECT count(*) from bn_config;")
        println "Count(*) bn_config table: ${num_bn}"

        sh "./tuna/go_fish.py --update_applicability --session_id ${sesh2} --local_machine -C batch_norm"
        def num_sapp_bn = runsql("SELECT count(*) from bn_solver_applicability where session=${sesh2};")
        println "Count(*) bn_solver_applicability table: ${num_sapp_bn}"
        if (num_sapp_bn.toInteger() == 0){
            error("Unable to get applicability from Fin for batch norm")
        }
    }
}

def finFindCompile(){
    def tuna_docker = docker.build("ci-tuna:${branch_id}", "--build-arg FIN_TOKEN=${FIN_TOKEN} --build-arg BACKEND=HIPNOGPU .")
    tuna_docker.inside("--network host  --dns 8.8.8.8 ") {
        env.TUNA_DB_HOSTNAME = "${db_host}"
        env.TUNA_DB_NAME="${db_name}"
        env.TUNA_DB_USER_NAME="${db_user}"
        env.TUNA_DB_PASSWORD="${db_password}"
        env.PYTHONPATH=env.WORKSPACE
        env.gateway_ip = "${gateway_ip}"
        env.gateway_port = "${gateway_port}"
        env.gateway_user = "${gateway_user}"
        env.PATH="${env.WORKSPACE}/tuna:${env.PATH}"
        def sesh1 = runsql("select id from session order by id asc limit 1")

        sh "./tuna/import_configs.py -t recurrent_${branch_id} --mark_recurrent -f utils/recurrent_cfgs/alexnet_4jobs.txt"
        def num_cfg = runsql("SELECT count(*) from conv_config;")
        println "Count(*) conv_config table: ${num_cfg}"
        runsql("delete from conv_job;")
        runsql("alter table conv_job AUTO_INCREMENT=1;")
        sh "./tuna/load_job.py -l finFind_${branch_id} --all_configs --fin_steps \"miopen_find_compile, miopen_find_eval\" --session_id ${sesh1}"
        def num_jobs = runsql("SELECT count(*) from conv_job WHERE reason = 'finFind_${branch_id}';").toInteger()
        sh "./tuna/go_fish.py --local_machine --fin_steps miopen_find_compile -l finFind_${branch_id} --session_id ${sesh1}"
        def num_compiled_jobs = runsql("SELECT count(*) from conv_job WHERE reason = 'finFind_${branch_id}' AND state = 'compiled';").toInteger()
        sh "echo ${num_compiled_jobs} == ${num_jobs}"
        if (num_compiled_jobs != num_jobs){
            error("Unable to compile find jobs using Fin")
        }
        
        sh "./tuna/import_configs.py -t recurrent_${branch_id}_nhwc --mark_recurrent -f utils/configs/conv_configs_NHWC.txt"
        def num_cfg_nhwc = runsql("SELECT count(*) from conv_config;")
        println "Count(*) conv_config table: ${num_cfg_nhwc}"
        //runsql("delete from conv_job;")
        //runsql("alter table conv_job AUTO_INCREMENT=1;")
        sh "./tuna/load_job.py -l finFind_${branch_id}_nhwc -t recurrent_${branch_id}_nhwc --fin_steps \"miopen_find_compile, miopen_find_eval\" --session_id ${sesh1}"
        def num_jobs_nhwc = runsql("SELECT count(*) from conv_job WHERE reason = 'finFind_${branch_id}_nhwc';").toInteger()
        sh "./tuna/go_fish.py --local_machine --fin_steps miopen_find_compile -l finFind_${branch_id}_nhwc --session_id ${sesh1}"
        def num_compiled_jobs_nhwc = runsql("SELECT count(*) from conv_job WHERE reason = 'finFind_${branch_id}_nhwc' AND state = 'compiled';").toInteger()
        sh "echo ${num_compiled_jobs_nhwc} == ${num_jobs_nhwc}"
        if (num_compiled_jobs_nhwc != num_jobs_nhwc){
            error("Unable to compile find jobs using Fin")
        }
        sh "./tuna/import_configs.py -t recurrent_${branch_id}_nchw --mark_recurrent -f utils/configs/conv_configs_NCHW.txt"
        def num_cfg_nchw = runsql("SELECT count(*) from conv_config;")
        println "Count(*) conv_config table: ${num_cfg_nchw}"
        sh "./tuna/load_job.py -l finFind_${branch_id}_nchw -t recurrent_${branch_id}_nchw --fin_steps \"miopen_find_compile, miopen_find_eval\" --session_id ${sesh1}"
        def num_jobs_nchw = runsql("SELECT count(*) from conv_job WHERE reason = 'finFind_${branch_id}_nchw';").toInteger()
        sh "./tuna/go_fish.py --local_machine --fin_steps miopen_find_compile -l finFind_${branch_id}_nchw --session_id ${sesh1}"
        def num_compiled_jobs_nchw = runsql("SELECT count(*) from conv_job WHERE reason = 'finFind_${branch_id}_nchw' AND state = 'compiled';").toInteger()
        sh "echo ${num_compiled_jobs_nchw} == ${num_jobs_nchw}"
        if (num_compiled_jobs_nchw != num_jobs_nchw){
            error("Unable to compile find jobs using Fin")
        }
    }
}


def finFindEval(){
    def tuna_docker = docker.build("ci-tuna:${branch_id}", "--build-arg FIN_TOKEN=${FIN_TOKEN} --build-arg BACKEND=HIP .")
    tuna_docker.inside("--network host  --dns 8.8.8.8 ${docker_args}") {
        env.TUNA_DB_HOSTNAME = "${db_host}"
        env.TUNA_DB_NAME="${db_name}"
        env.TUNA_DB_USER_NAME="${db_user}"
        env.TUNA_DB_PASSWORD="${db_password}"
        env.gateway_ip = "${gateway_ip}"
        env.gateway_port = "${gateway_port}"
        env.gateway_user = "${gateway_user}"
        env.PYTHONPATH=env.WORKSPACE
        env.PATH="${env.WORKSPACE}/tuna:${env.PATH}"
        def sesh1 = runsql("select id from session order by id asc limit 1")

        def num_jobs = runsql("SELECT count(*) from conv_job WHERE reason = 'finFind_${branch_id}' AND state = 'compiled';").toInteger()
        sh "./tuna/go_fish.py --local_machine --fin_steps miopen_find_eval -l finFind_${branch_id} --session_id ${sesh1}"
        def num_evaluated_jobs = runsql("SELECT count(*) from conv_job WHERE reason = 'finFind_${branch_id}' AND state = 'evaluated';").toInteger()
        sh "echo ${num_evaluated_jobs} == ${num_jobs}"
        if (num_evaluated_jobs != num_jobs){
            error("Unable to evaluate find jobs using Fin")
        }
        def MIOPEN_BRANCH = runsql("SELECT miopen_v from session WHERE id=1;")
        def fdb_file = sh(script: "./tuna/export_db.py -a ${arch} -n ${num_cu} -f --session_id ${sesh1}", returnStdout: true)
        archiveArtifacts  "${fdb_file}"
        def kdb_file = sh(script: "./tuna/export_db.py -a ${arch} -n ${num_cu} -k --session_id ${sesh1}", returnStdout: true)
        archiveArtifacts "${kdb_file}"

        def num_jobs_nhwc = runsql("SELECT count(*) from conv_job WHERE reason = 'finFind_${branch_id}_nhwc' AND state = 'compiled';").toInteger()
        sh "./tuna/go_fish.py --local_machine --fin_steps miopen_find_eval -l finFind_${branch_id}_nhwc --session_id ${sesh1}"
        def fdb_file_nhwc = sh(script: "./tuna/export_db.py -a ${arch} -n ${num_cu} -f --session_id ${sesh1} --filename fdb_nhwc", returnStdout: true)
        def num_evaluated_jobs_nhwc = runsql("SELECT count(*) from conv_job WHERE reason = 'finFind_${branch_id}_nhwc' AND state = 'evaluated';").toInteger()
        sh "echo ${num_evaluated_jobs_nhwc} == ${num_jobs_nhwc}"
        if (num_evaluated_jobs_nhwc != num_jobs_nhwc){
            error("Unable to evaluate find jobs using Fin")
        }

        archiveArtifacts  "${fdb_file_nhwc}"
        def kdb_file_nhwc = sh(script: "./tuna/export_db.py -a ${arch} -n ${num_cu} -k --session_id ${sesh1} --filename kdb_nhwc", returnStdout: true)
        archiveArtifacts "${kdb_file_nhwc}"

        def num_jobs_nchw = runsql("SELECT count(*) from conv_job WHERE reason = 'finFind_${branch_id}_nchw' AND state = 'compiled';").toInteger()
        sh "./tuna/go_fish.py --local_machine --fin_steps miopen_find_eval -l finFind_${branch_id}_nchw --session_id ${sesh1}"
        def fdb_file_nchw = sh(script: "./tuna/export_db.py -a ${arch} -n ${num_cu} -f --session_id ${sesh1}", returnStdout: true)
        def num_evaluated_jobs_nchw = runsql("SELECT count(*) from conv_job WHERE reason = 'finFind_${branch_id}_nchw' AND state = 'evaluated';").toInteger()
        sh "echo ${num_evaluated_jobs_nchw} == ${num_jobs_nchw}"
        if (num_evaluated_jobs_nchw != num_jobs_nchw){
            error("Unable to evaluate find jobs using Fin")
        }

        archiveArtifacts  "${fdb_file_nchw}"
        def kdb_file_nchw = sh(script: "./tuna/export_db.py -a ${arch} -n ${num_cu} -k --session_id ${sesh1}", returnStdout: true)
        archiveArtifacts "${kdb_file_nchw}"
    }
}
def buildTunaDocker(){
    // The purpose of this job is to ensure that the Tuna Docker is uptodate on the eval/build machine for the CI jobs
    checkout scm
    def tuna_docker = docker.build("ci-tuna:${branch_id}")
    tuna_docker.inside("--network host "){
        sh "pwd"
    }
}

def loadJobTest() {
    def tuna_docker = docker.build("ci-tuna:${branch_id}", "--build-arg FIN_TOKEN=${FIN_TOKEN} .")
    tuna_docker.inside("--network host  --dns 8.8.8.8 ${docker_args}") {
        env.TUNA_DB_HOSTNAME = "${db_host}"
        env.TUNA_DB_NAME="${db_name}"
        env.TUNA_DB_USER_NAME="${db_user}"
        env.TUNA_DB_PASSWORD="${db_password}"
        env.PYTHONPATH=env.WORKSPACE
        env.gateway_ip = "${gateway_ip}"
        env.gateway_port = "${gateway_port}"
        env.gateway_user = "${gateway_user}"
        env.PATH="${env.WORKSPACE}/tuna:${env.PATH}"
        // setup version table
        runsql("SELECT * from machine;")
        echo "${arch} : ${num_cu}"
        def sesh1 = runsql("select id from session order by id asc limit 1")
        def sesh2 = runsql("select id from session order by id desc limit 1")

        sh "./tuna/import_configs.py -t recurrent_${branch_id} --mark_recurrent -f utils/recurrent_cfgs/alexnet_4jobs.txt"
        sh "./tuna/import_configs.py -t recurrent_${branch_id} --mark_recurrent -f utils/configs/conv_configs_NHWC.txt"
        def out = runsql("SELECT count(*) FROM conv_config_tags WHERE tag='recurrent_${branch_id}' ;")
        assert out.toInteger() > 0

        sh "./tuna/load_job.py -t recurrent_${branch_id} -l recurrent_${branch_id} --session_id ${sesh1}"
        out = runsql("SELECT count(*) FROM conv_job WHERE reason='recurrent_${branch_id}' and session=${sesh1} ;")
        assert out.toInteger() > 0

        sh "./tuna/import_configs.py -t batch_norm_test -f utils/configs/batch_norm.txt -C batch_norm"
        // dump the added jobs for version 2
        def out_bn = runsql("SELECT count(*) FROM bn_config_tags WHERE tag='batch_norm_test' ;")
        assert out_bn.toInteger() > 0
        sh "./tuna/load_job.py -t batch_norm_test -l batch_norm_test -C batch_norm --session_id ${sesh2}"
        out_bn = runsql("SELECT count(*) FROM bn_job WHERE reason='batch_norm_test' and session=${sesh2} ;")
        assert out_bn.toInteger() > 0

        sh "./tuna/load_job.py -t batch_norm_test -l batch_norm_test_app -C batch_norm --only_applicable --session_id ${sesh2}"
        out_bn_app = runsql("SELECT count(*) FROM bn_job WHERE reason='batch_norm_test_app' and session=${sesh2} ;")
        assert out_bn_app.toInteger() > 0

        //reset jobs and test load solver
        runsql("DELETE FROM conv_job;")
        runsql("INSERT INTO solver(solver, valid) SELECT 'gemm', 1;")
        sh "./tuna/load_job.py -t recurrent_${branch_id} -l recurrent_${branch_id} -s gemm --session_id ${sesh1}"
        out = runsql("SELECT count(*) FROM conv_job WHERE reason='recurrent_${branch_id}' and solver='gemm' and session=${sesh1};")
        assert out.toInteger() > 0
    }
}

def perfCompile() {
    def tuna_docker = docker.build("ci-tuna:${branch_id}", "--build-arg FIN_TOKEN=${FIN_TOKEN} --build-arg BACKEND=HIPNOGPU .")
    tuna_docker.inside("--network host --dns 8.8.8.8 ${docker_args} ") {
        env.TUNA_DB_HOSTNAME = "${db_host}"
        env.TUNA_DB_NAME="${db_name}"
        env.TUNA_DB_USER_NAME="${db_user}"
        env.TUNA_DB_PASSWORD="${db_password}"
        env.gateway_ip = "${gateway_ip}"
        env.gateway_port = "${gateway_port}"
        env.gateway_user = "${gateway_user}"
        env.TUNA_DOCKER_NAME="ci-tuna:${branch_id}"
        env.PYTHONPATH=env.WORKSPACE
        env.PATH="${env.WORKSPACE}/tuna:${env.PATH}"
        runsql("DELETE FROM conv_job;")
        def sesh1 = runsql("select id from session order by id asc limit 1")

        sh "./tuna/import_configs.py -t alexnet_${branch_id} --mark_recurrent -f utils/recurrent_cfgs/alexnet_4jobs.txt"
<<<<<<< HEAD
        sh "./tuna/load_job.py -t alexnet_${branch_id} -l alexnet_${branch_id} --session_id ${sesh1} --fin_steps miopen_perf_compile"
=======
        sh "./tuna/load_job.py -t alexnet_${branch_id} -l alexnet_${branch_id} --session_id ${sesh1} --fin_steps miopen_perf_compile,miopen_perf_eval"
>>>>>>> 5d7a9c03
        // Get the number of jobs
        def num_jobs = runsql("SELECT count(*) from conv_job where state = 'new' and reason = 'alexnet_${branch_id}'");
        sh "./tuna/go_fish.py --local_machine --fin_steps miopen_perf_compile -l alexnet_${branch_id} --session_id ${sesh1}"
        def compiled_jobs = runsql("SELECT count(*) from conv_job where state = 'compiled' and reason = 'alexnet_${branch_id}';")
        if(compiled_jobs.toInteger() == 0)
        {
            error("Unable to compile any jobs for alexnet")
        }

        sh "./tuna/import_configs.py -t conv_${branch_id}_v2 --mark_recurrent -f utils/configs/conv_configs_NHWC.txt"
        sh "./tuna/import_configs.py -t conv_${branch_id}_v2 --mark_recurrent -f utils/configs/conv_configs_NCHW.txt"
<<<<<<< HEAD
        sh "./tuna/load_job.py -t conv_${branch_id}_v2 -l conv_${branch_id}_v2 --session_id ${sesh1} --fin_steps miopen_perf_compile"
=======
        sh "./tuna/load_job.py -t conv_${branch_id}_v2 -l conv_${branch_id}_v2 --session_id ${sesh1} --fin_steps miopen_perf_compile,miopen_perf_eval"
>>>>>>> 5d7a9c03
        // Get the number of jobs
        def num_conv_jobs = runsql("SELECT count(*) from conv_job where state = 'new' and reason = 'conv_${branch_id}_v2'");
        sh "./tuna/go_fish.py --local_machine --fin_steps miopen_perf_compile -l conv_${branch_id}_v2 --session_id ${sesh1}"
        def compiled_conv_jobs = runsql("SELECT count(*) from conv_job where state = 'compiled' and reason = 'conv_${branch_id}_v2';")
        if(compiled_conv_jobs.toInteger() == 0)
        {
            error("Unable to compile any conv jobs")
        }
        echo "${compiled_conv_jobs}"
    }
}

def perfEval_gfx908() {
    def tuna_docker = docker.build("ci-tuna:${branch_id}", "--build-arg FIN_TOKEN=${FIN_TOKEN} .")
    tuna_docker.inside("--network host --dns 8.8.8.8 ${docker_args} ") {
        env.TUNA_DB_HOSTNAME = "${db_host}"
        env.TUNA_DB_NAME="${db_name}"
        env.TUNA_DB_USER_NAME="${db_user}"
        env.TUNA_DB_PASSWORD="${db_password}"
        env.gateway_ip = "${gateway_ip}"
        env.gateway_port = "${gateway_port}"
        env.gateway_user = "${gateway_user}"
        env.TUNA_DOCKER_NAME="ci-tuna:${branch_id}"
        env.PYTHONPATH=env.WORKSPACE
        env.PATH="${env.WORKSPACE}/tuna:${env.PATH}"
        def sesh1 = runsql("select id from session order by id asc limit 1")

        def compiled_jobs = runsql("SELECT count(*) from conv_job where state = 'compiled' and reason = 'alexnet_${branch_id}';")
        sh "./tuna/go_fish.py --local_machine --fin_steps miopen_perf_eval -l alexnet_${branch_id} --session_id ${sesh1}"
        def eval_jobs = runsql("SELECT count(*) from conv_job where state = 'evaluated' and reason = 'alexnet_${branch_id}';")
        if(eval_jobs.toInteger() != compiled_jobs.toInteger())
        {
            error("Unable to eval all jobs for alexnet")
        }

        def compiled_conv_jobs = runsql("SELECT count(*) from conv_job where reason = 'conv_${branch_id}_v2' and state = 'compiled';")
        sh "./tuna/go_fish.py --local_machine --fin_steps miopen_perf_eval -l conv_${branch_id}_v2 --session_id ${sesh1}"
        def eval_conv_jobs = runsql("SELECT count(*) from conv_job where reason = 'conv_${branch_id}_v2' and state = 'evaluated';")
        def errored_conv_jobs = runsql("SELECT count(*) from conv_job where reason = 'conv_${branch_id}_v2' and state = 'errored';")
        if(eval_conv_jobs.toInteger() != compiled_conv_jobs.toInteger())
        {
            echo "#compiled jobs: ${compiled_conv_jobs}"
            echo "#evaluated jobs: ${eval_conv_jobs}"
            echo "#errored jobs: ${errored_conv_jobs}"
            error("Unable to eval all conv jobs")
        }
    }
}

def pytestSuite1() {
    def tuna_docker = docker.build("ci-tuna:${branch_id}", "--build-arg FIN_TOKEN=${FIN_TOKEN} .")
    tuna_docker.inside("--network host  --dns 8.8.8.8 ${docker_args}") {
        env.TUNA_DB_HOSTNAME = "${db_host}"
        env.TUNA_DB_NAME="${db_name}"
        env.TUNA_DB_USER_NAME="${db_user}"
        env.TUNA_DB_PASSWORD="${db_password}"
        env.gateway_ip = "${gateway_ip}"
        env.gateway_port = "${gateway_port}"
        env.gateway_user = "${gateway_user}"
        env.TUNA_DOCKER_NAME="ci-tuna:${branch_id}"
        env.PYTHONPATH=env.WORKSPACE
        env.PATH="${env.WORKSPACE}/tuna:${env.PATH}"
        addMachine(arch, num_cu, machine_ip, machine_local_ip, username, pwd, port)
        // download the latest perf db
        //runsql("DELETE FROM config_tags; DELETE FROM job; DELETE FROM config;")
        sshagent (credentials: ['bastion-ssh-key']) {                 
           sh "pytest tests/test_abort_file.py "
           //sh "pytest tests/test_analyze_parse_db.py "

           sh "pytest tests/test_connection.py "
           // builder then evaluator in sequence
           sh "pytest tests/test_importconfigs.py "
           sh "pytest tests/test_worker.py "
           sh "pytest tests/test_machine.py "
           sh "pytest tests/test_dbBase.py "
           sh "pytest tests/test_driver.py "
           sh "pytest tests/test_fin_class.py"                     
           sh "pytest tests/test_fin_utils.py"                     
           sh "pytest tests/test_add_session.py"                     
           sh "pytest tests/test_merge_db.py"
           // The OBMC host used in the following test is down
           // sh "pytest tests/test_mmi.py "
        }
    }
}

def pytestSuite2() {
    def tuna_docker = docker.build("ci-tuna:${branch_id}", "--build-arg FIN_TOKEN=${FIN_TOKEN} --build-arg BACKEND=HIPNOGPU .")
    tuna_docker.inside("--network host  --dns 8.8.8.8 ") {
        env.TUNA_DB_HOSTNAME = "${db_host}"
        env.TUNA_DB_NAME="${db_name}"
        env.TUNA_DB_USER_NAME="${db_user}"
        env.TUNA_DB_PASSWORD="${db_password}"
        env.gateway_ip = "${gateway_ip}"
        env.gateway_port = "${gateway_port}"
        env.gateway_user = "${gateway_user}"
        env.TUNA_DOCKER_NAME="ci-tuna:${branch_id}"
        env.PYTHONPATH=env.WORKSPACE
        env.PATH="${env.WORKSPACE}/tuna:${env.PATH}"

        addMachine(arch, num_cu, machine_ip, machine_local_ip, username, pwd, port)
        // download the latest perf db
        //runsql("DELETE FROM config_tags; DELETE FROM job; DELETE FROM config;")
        sshagent (credentials: ['bastion-ssh-key']) {                 
           // test fin builder and test fin builder conv in sequence
           sh "pytest tests/test_fin_builder.py "
        }
        //def cmd = $/mysql --protocol tcp -h ${db_host} -u ${db_user} -p${db_password}  -e "DROP DATABASE IF EXISTS ${db_name}"/$
        //sh "${cmd}"
    }
}

def pytestSuite3() {
    def tuna_docker = docker.build("ci-tuna:${branch_id}", " --build-arg FIN_TOKEN=${FIN_TOKEN} --build-arg BACKEND=HIP .")
    tuna_docker.inside("--network host  --dns 8.8.8.8 ${docker_args}") {
        env.TUNA_DB_HOSTNAME = "${db_host}"
        env.TUNA_DB_NAME="${db_name}"
        env.TUNA_DB_USER_NAME="${db_user}"
        env.TUNA_DB_PASSWORD="${db_password}"
        env.gateway_ip = "${gateway_ip}"
        env.gateway_port = "${gateway_port}"
        env.gateway_user = "${gateway_user}"
        env.PYTHONPATH=env.WORKSPACE
        env.PATH="${env.WORKSPACE}/tuna:${env.PATH}"
        //addMachine(arch, num_cu)
        // download the latest perf db
        //runsql("DELETE FROM config_tags; DELETE FROM job; DELETE FROM config;")
        sshagent (credentials: ['bastion-ssh-key']) {                 
           // test fin builder and test fin builder conv in sequence
           sh "pytest tests/test_fin_evaluator.py "                     
        }
        def cmd = $/mysql --protocol tcp -h ${db_host} -u ${db_user} -p${db_password}  -e "DROP DATABASE IF EXISTS ${db_name}"/$
        sh "${cmd}"        
    }
}

def runFormat() {
    node {
        checkout scm
        def tuna_docker = docker.build("ci-tuna:${branch_id}", "--build-arg FIN_TOKEN=${FIN_TOKEN} .")
        tuna_docker.inside("") {
            sh "yapf -d -r --style='{based_on_style: google, indent_width: 2}' tuna/ tests/"
        }
    }
}

def runLint() {
    node {
          checkout scm
          def tuna_docker = docker.build("ci-tuna:${branch_id}", "--build-arg FIN_TOKEN=${FIN_TOKEN} .")
          tuna_docker.inside("") {
            sh "cd tuna && pylint -f parseable -d duplicate-code --max-args=8 --indent-string='  ' *.py"
          }
    }
}







def getJobReason()
{
  def job_reason = "${branch_name}_${miopen_branch_name}_${env.BUILD_ID}"
  return job_reason
}


def killContainer() {
  if(params.stage == 'fin_find')
  {
    backend = "HIPNOGPU"
  }
  sh "srun --no-kill -p ${partition} -N 1-10 -l bash -c 'docker container list | grep  ${tuna_docker_name} | sed \"s#  #^#g\" | tr -s ^ | cut -d ^ -f 6 | xargs -I _ docker container kill _'"
  sh "srun --no-kill -p ${partition} -N 1-10 -l bash -c 'docker system prune -f'"
}

def getDockerName(backend)
{
  def tuna_docker_name = "${docker_registry}/ci-tuna:${branch_name}_${backend}_${env.BUILD_ID}"
  return tuna_docker_name
}

def LoadJobs()
{ 
  def script_args = ''
  def new_label = ''
  if(params.job_label == '')
  {
      new_label = getJobReason()
  }
  else
  {
      new_label = params.job_label
  }
  script_args = script_args + ' -l ' + "${new_label}"
  if(params.cmd != '')
  {
      script_args = script_args + " --cmd ${params.cmd} "
  }
  if(params.stage == 'fin_find')
  {
      script_args = script_args + " --fin_steps \"miopen_find_compile, miopen_find_eval\""
  }
  if(params.all_configs)
  {
      if(params.only_applicable)
          script_args = script_args + " --all_configs -o "
      else
          script_args = script_args + " --all_configs "
  }
  else
  {
      script_args = script_args + " -t ${params.config_tag} "
  }
  echo "${script_args}"
  def build_args = "--build-arg FIN_TOKEN=${FIN_TOKEN} --build-arg BACKEND=HIPNOGPU --build-arg MIOPEN_CACHE_DIR= --build-arg MIOPEN_USER_DB_PATH= --build-arg MIOPEN_BRANCH=${miopen_branch_name} --build-arg DB_NAME=${db_name} --build-arg DB_USER_NAME=${db_user} --build-arg DB_USER_PASSWORD=${db_password} --build-arg DB_HOSTNAME=${db_host} ."
  sh "echo ${build_args}"
  def tuna_docker = docker.build("${tuna_docker_name}", "${build_args}" )
  tuna_docker.inside("--network host  --dns 8.8.8.8 ") {
      env.PYTHONPATH=env.WORKSPACE
      env.PATH="${env.WORKSPACE}/tuna:${env.PATH}"
      env.TUNA_LOGLEVEL="${tuna_loglevel}" 
      if(params.arch == '')
      {
        echo "/tuna/tuna/load_job.py -a gfx1030 -n 36 ${script_args}"
        sh "/tuna/tuna/load_job.py -a gfx1030 -n 36 ${script_args}"

        echo "/tuna/tuna/load_job.py -a gfx90a -n 110 ${script_args}"
        sh "/tuna/tuna/load_job.py -a gfx90a -n 110 ${script_args}"

        echo "/tuna/tuna/load_job.py -a gfx908 -n 120 ${script_args}"
        sh "/tuna/tuna/load_job.py -a gfx908 -n 120 ${script_args}"

        echo "/tuna/tuna/load_job.py -a gfx906 -n 60 ${script_args}"
        sh "/tuna/tuna/load_job.py -a gfx906 -n 60 ${script_args}"
        
        echo "/tuna/tuna/load_job.py -a gfx900 -n 56 ${script_args}"
        sh "/tuna/tuna/load_job.py -a gfx900 -n 56 ${script_args}"
      }
      else
      {
        echo "/tuna/tuna/load_job.py -a ${params.arch} -n ${params.num_cu} ${script_args}"
        sh "/tuna/tuna/load_job.py -a ${params.arch} -n ${params.num_cu} ${script_args}"
      }
  }
}


def compile()
{
  backend = "HIPNOGPU"
  def tuna_docker
  def build_args = " --network host --build-arg FIN_TOKEN=${FIN_TOKEN} --build-arg ROCMVERSION=${params.rocm_version} --build-arg OSDB_BKC_VERSION=${params.osdb_bkc_version} --build-arg BACKEND=${backend} --build-arg MIOPEN_BRANCH=${miopen_branch_name} --build-arg DB_NAME=${db_name} --build-arg DB_USER_NAME=${db_user} --build-arg DB_USER_PASSWORD=${db_password} --build-arg DB_HOSTNAME=${db_host} --build-arg MIOPEN_USE_MLIR=${params.use_mlir}"

  if(params.base_image != '')
  {
    build_args = build_args + " --build-arg BASEIMAGE=${params.base_image} -f dockerfiles/rocm_base/Dockerfile"
  }

  sh "echo ${build_args}"
  tuna_docker = docker.build("${tuna_docker_name}", "${build_args} ." )

  tuna_docker.inside("--network host  --dns 8.8.8.8 ") {
      env.PYTHONPATH=env.WORKSPACE
      env.PATH="${env.WORKSPACE}/tuna:${env.PATH}"
      env.TUNA_LOGLEVEL="${tuna_loglevel}"
      sh "pwd"
  }
  // push the image 
  tuna_docker.push()
  env_list = params.env.split(' ')
  for(item in env_list)
  {
    if(item.replaceAll("\\s","") != "")
    {
      if(item.contains("="))
      {
        docker_args += " -e ${item}"
      }
      else
      {
        error "Not added to env: ${item}"
      }
    }
  }

  if(params.stage == 'perf')
  {
    docker_args += " --privileged --device=/dev/kfd --device /dev/dri:/dev/dri:rw --volume /dev/dri:/dev/dri:rw --group-add video"
  }

  def compile_cmd = ''
  if(params.stage == 'fin_find')
  {
    compile_cmd = '--fin_steps miopen_find_compile'
  }
  else
  {
    compile_cmd = '--fin_steps miopen_perf_compile'
  }
  if(params.dynamic_solvers_only)
  {
    compile_cmd += ' --dynamic_solvers_only'
  }

  def rocm_version = ''
  if(params.rocm_version != '')
  {
    rocm_version = "rocm-${params.rocm_version}"
  }
  else
  {
    rocm_version = "osdb-${params.osdb_bkc_version}"
  }
  def s_id = runsql("select id from session where reason='${params.job_label}'")
    // Run the jobs on the cluster
  sh "srun --no-kill -p ${slurm_partition} -N 1-10 -l bash -c 'docker run ${docker_args} ${tuna_docker_name} python3 /tuna/tuna/go_fish.py --local_machine ${compile_cmd} -l ${params.job_label} --session_id ${s_id}'"
}


def evaluate()
{
  def tuna_docker
  def build_args = " --network host --build-arg FIN_TOKEN=${FIN_TOKEN} --build-arg ROCMVERSION=${params.rocm_version} --build-arg OSDB_BKC_VERSION=${params.osdb_bkc_version} --build-arg BACKEND=HIP --build-arg MIOPEN_BRANCH=${miopen_branch_name} --build-arg DB_NAME=${db_name} --build-arg DB_USER_NAME=${db_user} --build-arg DB_USER_PASSWORD=${db_password} --build-arg DB_HOSTNAME=${db_host} --build-arg MIOPEN_USE_MLIR=${params.use_mlir}"

  if(params.base_image != '')
  {
    build_args = build_args + " --build-arg BASEIMAGE=${params.base_image} -f dockerfiles/rocm_base/Dockerfile"
  }

  sh "echo ${build_args}"
  tuna_docker = docker.build("${tuna_docker_name}", "${build_args} ." )
  tuna_docker.push()

  env_list = params.env.split(' ')
  for(item in env_list)
  {
    if(item.replaceAll("\\s","") != "")
    {
      if(item.contains("="))
      {
        docker_args += " -e ${item}"
      }
      else
      {
        error "Not added to env: ${item}"
      }
    }
  }
  def eval_cmd = ''
  if(params.stage == 'fin_find')
  {
    eval_cmd = '--fin_steps miopen_find_eval'
  }
  else
  {
    eval_cmd = '--fin_steps miopen_perf_eval'
  }
  if(params.dynamic_solvers_only)
  {
    eval_cmd += ' --dynamic_solvers_only'
  }

  if(params.rocm_version != '')
  {
    rocm_version = "rocm-${params.rocm_version}"
  }
  else
  {
    rocm_version = "osdb-${params.osdb_bkc_version}"
  }

  def s_id = runsql("select id from session where reason='${params.job_label}'")  
  
  sh "srun --no-kill -p ${arch_id} -N 1-10 -l bash -c 'docker run ${docker_args} ${tuna_docker_name} python3 /tuna/tuna/go_fish.py --local_machine ${eval_cmd} -l ${params.job_label} --session_id ${s_id} || scontrol requeue \$SLURM_JOB_ID'"
}




<|MERGE_RESOLUTION|>--- conflicted
+++ resolved
@@ -323,11 +323,7 @@
         def sesh1 = runsql("select id from session order by id asc limit 1")
 
         sh "./tuna/import_configs.py -t alexnet_${branch_id} --mark_recurrent -f utils/recurrent_cfgs/alexnet_4jobs.txt"
-<<<<<<< HEAD
-        sh "./tuna/load_job.py -t alexnet_${branch_id} -l alexnet_${branch_id} --session_id ${sesh1} --fin_steps miopen_perf_compile"
-=======
         sh "./tuna/load_job.py -t alexnet_${branch_id} -l alexnet_${branch_id} --session_id ${sesh1} --fin_steps miopen_perf_compile,miopen_perf_eval"
->>>>>>> 5d7a9c03
         // Get the number of jobs
         def num_jobs = runsql("SELECT count(*) from conv_job where state = 'new' and reason = 'alexnet_${branch_id}'");
         sh "./tuna/go_fish.py --local_machine --fin_steps miopen_perf_compile -l alexnet_${branch_id} --session_id ${sesh1}"
@@ -339,11 +335,7 @@
 
         sh "./tuna/import_configs.py -t conv_${branch_id}_v2 --mark_recurrent -f utils/configs/conv_configs_NHWC.txt"
         sh "./tuna/import_configs.py -t conv_${branch_id}_v2 --mark_recurrent -f utils/configs/conv_configs_NCHW.txt"
-<<<<<<< HEAD
-        sh "./tuna/load_job.py -t conv_${branch_id}_v2 -l conv_${branch_id}_v2 --session_id ${sesh1} --fin_steps miopen_perf_compile"
-=======
         sh "./tuna/load_job.py -t conv_${branch_id}_v2 -l conv_${branch_id}_v2 --session_id ${sesh1} --fin_steps miopen_perf_compile,miopen_perf_eval"
->>>>>>> 5d7a9c03
         // Get the number of jobs
         def num_conv_jobs = runsql("SELECT count(*) from conv_job where state = 'new' and reason = 'conv_${branch_id}_v2'");
         sh "./tuna/go_fish.py --local_machine --fin_steps miopen_perf_compile -l conv_${branch_id}_v2 --session_id ${sesh1}"
