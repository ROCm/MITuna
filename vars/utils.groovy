--- conflicted
+++ resolved
@@ -547,11 +547,8 @@
           def tuna_docker = docker.build("ci-tuna:${branch_id}", "--build-arg FIN_TOKEN=${FIN_TOKEN} .")
           tuna_docker.inside("") {
             sh "cd tuna && pylint -f parseable --max-args=8 --ignore-imports=no --indent-string='  ' *.py miopen/*.py example/*.py"
-<<<<<<< HEAD
             sh "cd tuna && find miopen/scripts/ -type f -name '*.py' | xargs pylint -f parseable --max-args=8 --ignore-imports=no --indent-string='  '"
-=======
             sh "cd tuna && find miopen/driver/ -type f -name '*.py' | xargs pylint -f parseable --max-args=8 --ignore-imports=no --indent-string='  '"
->>>>>>> d125b03f
             sh "mypy tuna/miopen/utils/config_type.py"
             sh "mypy tuna/connection.py --ignore-missing-imports"
             sh "mypy tuna/abort.py --ignore-missing-imports"
