--- conflicted
+++ resolved
@@ -110,10 +110,6 @@
         env.gateway_user = "${gateway_user}"
         env.PYTHONPATH=env.WORKSPACE
         env.PATH="${env.WORKSPACE}/tuna:${env.PATH}"
-<<<<<<< HEAD
-
-        sh "./tuna/go_fish.py --init_session -l new_session --arch gfx908 --num_cu 120"
-=======
         env.OTEL_METRICS_EXPORTER="none"
         env.OTEL_TRACES_EXPORTER="console"
         //Jager port
@@ -123,8 +119,7 @@
         env.OTEL_PYTHON_DISABLED_INSTRUMENTATIONS="pymysql"
         env.OTEL_LOG_LEVEL="debug"
 
-        sh "./tuna/go_fish.py --init_session -l new_session"
->>>>>>> 93c4bc48
+        sh "./tuna/go_fish.py --init_session -l new_session --arch gfx908 --num_cu 120"
         def sesh1 = 1 //runsql("select id from session order by id asc limit 1")
         sh "./tuna/go_fish.py --init_session -l new_session2 --arch gfx908 --num_cu 120"
         def sesh2 = 2 //runsql("select id from session order by id desc limit 1")
