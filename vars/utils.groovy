--- conflicted
+++ resolved
@@ -581,11 +581,8 @@
             sh "mypy tuna/miopen/scripts/corrupt_configs.py --ignore-missing-imports --follow-imports=skip"
             sh "mypy tuna/miopen/subcmd/import_configs.py --ignore-missing-imports --follow-imports=skip"
             sh "mypy tuna/miopen/subcmd/load_job.py --ignore-missing-imports --follow-imports=skip"
-<<<<<<< HEAD
+            sh "mypy tuna/miopen/subcmd/export_db.py --ignore-missing-imports --follow-imports=skip"
             sh "mypy tuna/miopen/subcmd/update_golden.py --ignore-missing-imports --follow-imports=skip"
-=======
-            sh "mypy tuna/miopen/subcmd/export_db.py --ignore-missing-imports --follow-imports=skip"
->>>>>>> 4c9772db
             sh "mypy tuna/miopen/parse_miopen_args.py --ignore-missing-imports --follow-imports=skip"
             sh "mypy tuna/miopen/driver/convolution.py --ignore-missing-imports"
             sh "mypy tuna/yaml_parser.py --ignore-missing-imports --follow-imports=skip"
