import groovy.transform.Field

@Field String job_lim = "-A miopenConvolutionAlgoGEMM "

def rocmnode(name) {
    def node_name = 'tunatest'
    if(name == 'fiji') {
        node_name = 'tunatest && fiji';
    } else if(name == 'vega') {
        node_name = 'tunatest && vega';
    } else if(name == 'vega10') {
        node_name = 'tunatest && vega10';
    } else if(name == 'vega20') {
        node_name = 'tunatest && vega20';
    } else if(name == 'gfx908') {
        node_name = 'gfx908';
    } else {
        node_name = name
    }
    return node_name
}


def runsql(query) {
    echo "query: ${query}"
    def cmd = $/mysql --protocol tcp -h ${db_host} -u ${db_user} -p${db_password} "${db_name}" -e "${query}" -N -s /$
    def res = sh (script: "${cmd}", returnStdout: true).trim()
    return res
}

def buildSchema(){
    env.TUNA_DB_HOSTNAME = "${db_host}"
    env.TUNA_DB_NAME="${db_name}"
    env.TUNA_DB_USER_NAME="${db_user}"
    env.TUNA_DB_PASSWORD="${db_password}"
    env.gateway_ip = "${gateway_ip}"
    env.gateway_port = "${gateway_port}"
    env.gateway_user = "${gateway_user}"
    def cmd = $/mysql --protocol tcp -h ${db_host} -u ${db_user} -p${db_password} /$
    def drop_sql = $/  "DROP DATABASE IF EXISTS ${db_name};" /$
    def create_sql = $/ "CREATE DATABASE ${db_name};"/$
    sh "${cmd} -e ${drop_sql}"
    sh "${cmd} -e ${create_sql}"
    sh "./tuna/miopen/db_tables.py"
}

def cleanup() {
    def cmd = $/mysql --protocol tcp -h ${db_host} -u ${db_user} -p${db_password}  -e "DROP DATABASE IF EXISTS ${db_name}"/$
    sh "${cmd}"        
}

def getMachine() {
    def arch, cu, count
    for(String arch_cu :  sh(script:'bin/arch_cu.sh', returnStdout: true).split("\n")) { // is multiline
        (arch, cu, count) = arch_cu.tokenize('-')
        break
    }
    return [arch, cu]
}

def addMachine(arch, num_cu, machine_ip, machine_local_ip, username, pwd, port) {
    runsql("TRUNCATE machine;")
// TODO: this should come from different nodes
    runsql("INSERT INTO machine(hostname, local_ip, local_port,  avail_gpus, user, password, port, arch, num_cu, available, ipmi_inaccessible) VALUES(\'${machine_ip}\', \'${machine_local_ip}\', 22, \'0,1,2,3\', \'${username}\', \'${pwd}\', ${port}, \'${arch}\', ${num_cu}, TRUE, TRUE)" )
}


def addJobs() {
}

def finSolvers(){
    def tuna_docker = docker.build("ci-tuna:${branch_id}", "--build-arg FIN_TOKEN=${FIN_TOKEN} --build-arg BACKEND=HIPNOGPU .")
    /*
    Note: Does not need
            GPUs
    */
    tuna_docker.inside("--network host  --dns 8.8.8.8 ") {
        env.TUNA_DB_HOSTNAME = "${db_host}"
        env.TUNA_DB_NAME="${db_name}"
        env.TUNA_DB_USER_NAME="${db_user}"
        env.TUNA_DB_PASSWORD="${db_password}"
        env.gateway_ip = "${gateway_ip}"
        env.gateway_port = "${gateway_port}"
        env.gateway_user = "${gateway_user}"
        env.PYTHONPATH=env.WORKSPACE
        env.PATH="${env.WORKSPACE}/tuna:${env.PATH}"
        buildSchema()

        sh "ls /opt/rocm/bin/fin"
        sh "ls /opt/rocm/bin/"
        sh "./tuna/go_fish.py miopen --update_solvers"
        def num_solvers = runsql("SELECT count(*) from solver;")
        println "Number of solvers: ${num_solvers}"
        if (num_solvers.toInteger() == 0){
            error("Unable to add solvers from Fin")
        }
    }
}

def finApplicability(){
    def tuna_docker = docker.build("ci-tuna:${branch_id}", "--build-arg FIN_TOKEN=${FIN_TOKEN} --build-arg BACKEND=HIPNOGPU .")
    tuna_docker.inside("--network host  --dns 8.8.8.8") {
        checkout scm
        env.TUNA_DB_HOSTNAME = "${db_host}"
        env.TUNA_DB_NAME="${db_name}"
        env.TUNA_DB_USER_NAME="${db_user}"
        env.TUNA_DB_PASSWORD="${db_password}"
        env.gateway_ip = "${gateway_ip}"
        env.gateway_port = "${gateway_port}"
        env.gateway_user = "${gateway_user}"
        env.PYTHONPATH=env.WORKSPACE
        env.PATH="${env.WORKSPACE}/tuna:${env.PATH}"

        sh "./tuna/go_fish.py miopen --init_session -l new_session --arch gfx908 --num_cu 120"
        def sesh1 = 1 //runsql("select id from session order by id asc limit 1")
        sh "./tuna/go_fish.py miopen --init_session -l new_session2 --arch gfx908 --num_cu 120"
        def sesh2 = 2 //runsql("select id from session order by id desc limit 1")

        sh "./tuna/import_configs.py -t recurrent_${branch_id} --mark_recurrent -f utils/recurrent_cfgs/alexnet_4jobs.txt"
        sh "./tuna/import_configs.py -t recurrent_${branch_id} --mark_recurrent -f utils/recurrent_cfgs/resnet50_4jobs.txt"

        sh "./tuna/import_configs.py -t recurrent_${branch_id}_nhwc --mark_recurrent -f utils/configs/conv_configs_NHWC.txt"
        sh "opentelemetry-instrument python3 ./tuna/import_configs.py -t recurrent_${branch_id}_nchw --mark_recurrent -f utils/configs/conv_configs_NCHW.txt"
        runsql("TRUNCATE table conv_solver_applicability")

        def num_cfg = runsql("SELECT count(*) from conv_config;")
        println "Count(*) conv_config table: ${num_cfg}"
        sh "opentelemetry-instrument python3 ./tuna/go_fish.py miopen --update_applicability --session_id ${sesh1}"
        def num_solvers = runsql("SELECT count(*) from solver;")
        println "Number of solvers: ${num_solvers}"
        def num_sapp = runsql("SELECT count(*) from conv_solver_applicability where session=${sesh1};")
        println "Count(*) conv_solver_applicability table: ${num_sapp}"
        if (num_sapp.toInteger() == 0){
            error("Unable to get applicability from Fin for convolution")
        }

        sh "./tuna/import_configs.py -t recurrent_${branch_id}_bn --mark_recurrent -f utils/configs/batch_norm.txt -C batch_norm"
        runsql("TRUNCATE table bn_solver_applicability")
        def num_bn = runsql("SELECT count(*) from bn_config;")
        println "Count(*) bn_config table: ${num_bn}"

        sh "./tuna/go_fish.py miopen --update_applicability --session_id ${sesh2} -C batch_norm"
        def num_sapp_bn = runsql("SELECT count(*) from bn_solver_applicability where session=${sesh2};")
        println "Count(*) bn_solver_applicability table: ${num_sapp_bn}"
        if (num_sapp_bn.toInteger() == 0){
            error("Unable to get applicability from Fin for batch norm")
        }
    }
}

def finFindCompile(){
    def tuna_docker = docker.build("ci-tuna:${branch_id}", "--build-arg FIN_TOKEN=${FIN_TOKEN} --build-arg BACKEND=HIPNOGPU .")
    tuna_docker.inside("--network host  --dns 8.8.8.8 ") {
        env.TUNA_DB_HOSTNAME = "${db_host}"
        env.TUNA_DB_NAME="${db_name}"
        env.TUNA_DB_USER_NAME="${db_user}"
        env.TUNA_DB_PASSWORD="${db_password}"
        env.PYTHONPATH=env.WORKSPACE
        env.gateway_ip = "${gateway_ip}"
        env.gateway_port = "${gateway_port}"
        env.gateway_user = "${gateway_user}"
        env.PATH="${env.WORKSPACE}/tuna:${env.PATH}"
        def sesh1 = runsql("select id from session order by id asc limit 1")

        sh "./tuna/import_configs.py -t recurrent_${branch_id} --mark_recurrent -f utils/recurrent_cfgs/alexnet_4jobs.txt"
        def num_cfg = runsql("SELECT count(*) from conv_config;")
        println "Count(*) conv_config table: ${num_cfg}"
        runsql("delete from conv_job;")
        runsql("alter table conv_job AUTO_INCREMENT=1;")
        sh "./tuna/load_job.py -l finFind_${branch_id} --all_configs --fin_steps \"miopen_find_compile, miopen_find_eval\" --session_id ${sesh1} ${job_lim}"
        def num_jobs = runsql("SELECT count(*) from conv_job WHERE reason = 'finFind_${branch_id}';").toInteger()
        sh "opentelemetry-instrument python3 ./tuna/go_fish.py miopen --fin_steps miopen_find_compile -l finFind_${branch_id} --session_id ${sesh1}"
        def num_compiled_jobs = runsql("SELECT count(*) from conv_job WHERE reason = 'finFind_${branch_id}' AND state = 'compiled';").toInteger()
        sh "echo ${num_compiled_jobs} == ${num_jobs}"
        if (num_compiled_jobs != num_jobs){
            error("Unable to compile find jobs using Fin")
        }
        
        sh "./tuna/import_configs.py -t recurrent_${branch_id}_nhwc --mark_recurrent -f utils/configs/conv_configs_NHWC.txt"
        def num_cfg_nhwc = runsql("SELECT count(*) from conv_config;")
        println "Count(*) conv_config table: ${num_cfg_nhwc}"
        //runsql("delete from conv_job;")
        //runsql("alter table conv_job AUTO_INCREMENT=1;")
        sh "./tuna/load_job.py -l finFind_${branch_id}_nhwc -t recurrent_${branch_id}_nhwc --fin_steps \"miopen_find_compile, miopen_find_eval\" --session_id ${sesh1} ${job_lim}"
        def num_jobs_nhwc = runsql("SELECT count(*) from conv_job WHERE reason = 'finFind_${branch_id}_nhwc';").toInteger()
        sh "./tuna/go_fish.py miopen --fin_steps miopen_find_compile -l finFind_${branch_id}_nhwc --session_id ${sesh1}"
        def num_compiled_jobs_nhwc = runsql("SELECT count(*) from conv_job WHERE reason = 'finFind_${branch_id}_nhwc' AND state = 'compiled';").toInteger()
        sh "echo ${num_compiled_jobs_nhwc} == ${num_jobs_nhwc}"
        if (num_compiled_jobs_nhwc != num_jobs_nhwc){
            error("Unable to compile find jobs using Fin")
        }
        sh "./tuna/import_configs.py -t recurrent_${branch_id}_nchw --mark_recurrent -f utils/configs/conv_configs_NCHW.txt"
        def num_cfg_nchw = runsql("SELECT count(*) from conv_config;")
        println "Count(*) conv_config table: ${num_cfg_nchw}"
        sh "./tuna/load_job.py -l finFind_${branch_id}_nchw -t recurrent_${branch_id}_nchw --fin_steps \"miopen_find_compile, miopen_find_eval\" --session_id ${sesh1} ${job_lim}"
        def num_jobs_nchw = runsql("SELECT count(*) from conv_job WHERE reason = 'finFind_${branch_id}_nchw';").toInteger()
        sh "./tuna/go_fish.py miopen --fin_steps miopen_find_compile -l finFind_${branch_id}_nchw --session_id ${sesh1}"
        def num_compiled_jobs_nchw = runsql("SELECT count(*) from conv_job WHERE reason = 'finFind_${branch_id}_nchw' AND state = 'compiled';").toInteger()
        sh "echo ${num_compiled_jobs_nchw} == ${num_jobs_nchw}"
        if (num_compiled_jobs_nchw != num_jobs_nchw){
            error("Unable to compile find jobs using Fin")
        }
    }
}


def finFindEval(){
    def tuna_docker = docker.build("ci-tuna:${branch_id}", "--build-arg FIN_TOKEN=${FIN_TOKEN} --build-arg BACKEND=HIP .")
    tuna_docker.inside("--network host  --dns 8.8.8.8 ${docker_args}") {
        env.TUNA_DB_HOSTNAME = "${db_host}"
        env.TUNA_DB_NAME="${db_name}"
        env.TUNA_DB_USER_NAME="${db_user}"
        env.TUNA_DB_PASSWORD="${db_password}"
        env.gateway_ip = "${gateway_ip}"
        env.gateway_port = "${gateway_port}"
        env.gateway_user = "${gateway_user}"
        env.PYTHONPATH=env.WORKSPACE
        env.PATH="${env.WORKSPACE}/tuna:${env.PATH}"
        def sesh1 = runsql("select id from session order by id asc limit 1")

        def num_jobs = runsql("SELECT count(*) from conv_job WHERE reason = 'finFind_${branch_id}' AND state = 'compiled';").toInteger()
        sh "opentelemetry-instrument python3 ./tuna/go_fish.py miopen --fin_steps miopen_find_eval -l finFind_${branch_id} --session_id ${sesh1}"
        def num_evaluated_jobs = runsql("SELECT count(*) from conv_job WHERE reason = 'finFind_${branch_id}' AND state = 'evaluated';").toInteger()
        sh "echo ${num_evaluated_jobs} == ${num_jobs}"
        if (num_evaluated_jobs != num_jobs){
            error("Unable to evaluate find jobs using Fin")
        }
        def MIOPEN_BRANCH = runsql("SELECT miopen_v from session WHERE id=1;")
        def fdb_file = sh(script: "./tuna/export_db.py -a ${arch} -n ${num_cu} -f --session_id ${sesh1}", returnStdout: true)
        archiveArtifacts  "${fdb_file}"
        def kdb_file = sh(script: "./tuna/export_db.py -a ${arch} -n ${num_cu} -k --session_id ${sesh1}", returnStdout: true)
        archiveArtifacts "${kdb_file}"

        def num_jobs_nhwc = runsql("SELECT count(*) from conv_job WHERE reason = 'finFind_${branch_id}_nhwc' AND state = 'compiled';").toInteger()
        sh "./tuna/go_fish.py miopen --fin_steps miopen_find_eval -l finFind_${branch_id}_nhwc --session_id ${sesh1}"
        def fdb_file_nhwc = sh(script: "./tuna/export_db.py -a ${arch} -n ${num_cu} -f --session_id ${sesh1} --filename fdb_nhwc", returnStdout: true)
        def num_evaluated_jobs_nhwc = runsql("SELECT count(*) from conv_job WHERE reason = 'finFind_${branch_id}_nhwc' AND state = 'evaluated';").toInteger()
        sh "echo ${num_evaluated_jobs_nhwc} == ${num_jobs_nhwc}"
        if (num_evaluated_jobs_nhwc != num_jobs_nhwc){
            error("Unable to evaluate find jobs using Fin")
        }

        archiveArtifacts  "${fdb_file_nhwc}"
        def kdb_file_nhwc = sh(script: "./tuna/export_db.py -a ${arch} -n ${num_cu} -k --session_id ${sesh1} --filename kdb_nhwc", returnStdout: true)
        archiveArtifacts "${kdb_file_nhwc}"

        def num_jobs_nchw = runsql("SELECT count(*) from conv_job WHERE reason = 'finFind_${branch_id}_nchw' AND state = 'compiled';").toInteger()
        sh "./tuna/go_fish.py miopen --fin_steps miopen_find_eval -l finFind_${branch_id}_nchw --session_id ${sesh1}"
        def fdb_file_nchw = sh(script: "./tuna/export_db.py -a ${arch} -n ${num_cu} -f --session_id ${sesh1}", returnStdout: true)
        def num_evaluated_jobs_nchw = runsql("SELECT count(*) from conv_job WHERE reason = 'finFind_${branch_id}_nchw' AND state = 'evaluated';").toInteger()
        sh "echo ${num_evaluated_jobs_nchw} == ${num_jobs_nchw}"
        if (num_evaluated_jobs_nchw != num_jobs_nchw){
            error("Unable to evaluate find jobs using Fin")
        }

        archiveArtifacts  "${fdb_file_nchw}"
        def kdb_file_nchw = sh(script: "./tuna/export_db.py -a ${arch} -n ${num_cu} -k --session_id ${sesh1}", returnStdout: true)
        archiveArtifacts "${kdb_file_nchw}"
    }
}
def buildTunaDocker(){
    // The purpose of this job is to ensure that the Tuna Docker is uptodate on the eval/build machine for the CI jobs
    checkout scm
    def tuna_docker = docker.build("ci-tuna:${branch_id}")
    tuna_docker.inside("--network host "){
        sh "pwd"
    }
}

def loadJobTest() {
    def tuna_docker = docker.build("ci-tuna:${branch_id}", "--build-arg FIN_TOKEN=${FIN_TOKEN} .")
    tuna_docker.inside("--network host  --dns 8.8.8.8 ${docker_args}") {
        env.TUNA_DB_HOSTNAME = "${db_host}"
        env.TUNA_DB_NAME="${db_name}"
        env.TUNA_DB_USER_NAME="${db_user}"
        env.TUNA_DB_PASSWORD="${db_password}"
        env.PYTHONPATH=env.WORKSPACE
        env.gateway_ip = "${gateway_ip}"
        env.gateway_port = "${gateway_port}"
        env.gateway_user = "${gateway_user}"
        env.PATH="${env.WORKSPACE}/tuna:${env.PATH}"
        // setup version table
        runsql("SELECT * from machine;")
        echo "${arch} : ${num_cu}"
        def sesh1 = 1 //runsql("select id from session order by id asc limit 1")
        def sesh2 = 2 //runsql("select id from session order by id desc limit 1")

        sh "./tuna/import_configs.py -t recurrent_${branch_id} --mark_recurrent -f utils/recurrent_cfgs/alexnet_4jobs.txt"
        sh "./tuna/import_configs.py -t recurrent_${branch_id} --mark_recurrent -f utils/configs/conv_configs_NHWC.txt"
        def out = runsql("SELECT count(*) FROM conv_config_tags WHERE tag='recurrent_${branch_id}' ;")
        assert out.toInteger() > 0

        //reset job table
        runsql("DELETE FROM conv_job;")
        sh "./tuna/load_job.py -t recurrent_${branch_id} -l recurrent_${branch_id} --session_id ${sesh1} ${job_lim}"
        out = runsql("SELECT count(*) FROM conv_job WHERE reason='recurrent_${branch_id}' and session=${sesh1} ;")
        assert out.toInteger() > 0

        sh "./tuna/import_configs.py -t batch_norm_test -f utils/configs/batch_norm.txt -C batch_norm"
        // dump the added jobs for version 2
        def out_bn = runsql("SELECT count(*) FROM bn_config_tags WHERE tag='batch_norm_test' ;")
        assert out_bn.toInteger() > 0
        sh "./tuna/load_job.py -t batch_norm_test -l batch_norm_test -C batch_norm --session_id ${sesh2}"
        out_bn = runsql("SELECT count(*) FROM bn_job WHERE reason='batch_norm_test' and session=${sesh2} ;")
        assert out_bn.toInteger() > 0

        //reset jobs and test load solver
        runsql("DELETE FROM conv_job;")
        //runsql("INSERT INTO solver(solver, valid) VALUES ('ConvHipImplicitGemmV4R1Fwd', 1);")
        runsql("INSERT IGNORE INTO conv_solver_applicability(valid, applicable, config, solver, session) VALUES (1, 1, 1, 26, 1);")
        runsql("INSERT IGNORE INTO conv_solver_applicability(valid, applicable, config, solver, session) VALUES (1, 2, 1, 26, 1);")
        runsql("INSERT IGNORE INTO conv_solver_applicability(valid, applicable, config, solver, session) VALUES (1, 3, 1, 26, 1);")
        sh "./tuna/load_job.py -t recurrent_${branch_id} -l recurrent_${branch_id} -s ConvHipImplicitGemmV4R1Fwd --session_id ${sesh1}"
        out = runsql("SELECT count(*) FROM conv_job WHERE reason='recurrent_${branch_id}' and solver='ConvHipImplicitGemmV4R1Fwd' and session=${sesh1};")
        assert out.toInteger() > 0
    }
}

def solverAnalyticsTest(){
    def tuna_docker = docker.build("ci-tuna:${branch_id}", "--build-arg FIN_TOKEN=${FIN_TOKEN} --build-arg BACKEND=HIPNOGPU .")
    tuna_docker.inside("--network host  --dns 8.8.8.8") {
        checkout scm
        // enviornment setup
        env.TUNA_DB_HOSTNAME = "${db_host}"
        env.TUNA_DB_NAME="${db_name}"
        env.TUNA_DB_USER_NAME="${db_user}"
        env.TUNA_DB_PASSWORD="${db_password}"
        env.PYTHONPATH = env.WORKSPACE
        env.gateway_ip = "${gateway_ip}"
        env.gateway_port = "${gateway_port}"
        env.gateway_user = "${gateway_user}"
        env.PATH = "${env.WORKSPACE}/tuna:${env.PATH}"

        // install SolverAnalytics
        sh "rm -rf SolverAnalytics"
        sh "git clone https://${FIN_TOKEN}:x-oauth-basic@github.com/ROCmSoftwarePlatform/SolverAnalytics.git"

        // run SolverAnalytics tests
        sh "python3 ./SolverAnalytics/tests/clean_finddb_test.py"
        sh "python3 ./SolverAnalytics/tests/cli_test.py"
        sh "python3 ./SolverAnalytics/tests/generate_analytics_test.py"
        sh "python3 ./SolverAnalytics/tests/get_finddb_test.py"
        sh "python3 ./SolverAnalytics/tests/utils_test/df_tools_test.py"
        sh "python3 ./SolverAnalytics/tests/utils_test/fdb_key_utils_test.py"
        sh "python3 ./SolverAnalytics/tests/utils_test/helpers_test.py"
        sh "python3 ./SolverAnalytics/tests/utils_test/logging_test.py"
    }
}

def perfCompile() {
    def tuna_docker = docker.build("ci-tuna:${branch_id}", "--build-arg FIN_TOKEN=${FIN_TOKEN} --build-arg BACKEND=HIPNOGPU .")
    tuna_docker.inside("--network host --dns 8.8.8.8 ${docker_args} ") {
        env.TUNA_DB_HOSTNAME = "${db_host}"
        env.TUNA_DB_NAME="${db_name}"
        env.TUNA_DB_USER_NAME="${db_user}"
        env.TUNA_DB_PASSWORD="${db_password}"
        env.gateway_ip = "${gateway_ip}"
        env.gateway_port = "${gateway_port}"
        env.gateway_user = "${gateway_user}"
        env.TUNA_DOCKER_NAME="ci-tuna:${branch_id}"
        env.PYTHONPATH=env.WORKSPACE
        env.PATH="${env.WORKSPACE}/tuna:${env.PATH}"
        runsql("DELETE FROM conv_job;")
        def sesh1 = runsql("select id from session order by id asc limit 1")

        sh "./tuna/import_configs.py -t alexnet_${branch_id} --mark_recurrent -f utils/recurrent_cfgs/alexnet_4jobs.txt"
        sh "./tuna/load_job.py -t alexnet_${branch_id} -l alexnet_${branch_id} --session_id ${sesh1} --fin_steps miopen_perf_compile,miopen_perf_eval ${job_lim}"
        // Get the number of jobs
        def num_jobs = runsql("SELECT count(*) from conv_job where state = 'new' and reason = 'alexnet_${branch_id}'");
        sh "./tuna/go_fish.py miopen --fin_steps miopen_perf_compile -l alexnet_${branch_id} --session_id ${sesh1}"
        def compiled_jobs = runsql("SELECT count(*) from conv_job where state = 'compiled' and reason = 'alexnet_${branch_id}';")
        if(compiled_jobs.toInteger() == 0)
        {
            error("Unable to compile any jobs for alexnet")
        }

        sh "./tuna/import_configs.py -t conv_${branch_id}_v2 --mark_recurrent -f utils/configs/conv_configs_NHWC.txt"
        sh "./tuna/import_configs.py -t conv_${branch_id}_v2 --mark_recurrent -f utils/configs/conv_configs_NCHW.txt"
        sh "./tuna/load_job.py -t conv_${branch_id}_v2 -l conv_${branch_id}_v2 --session_id ${sesh1} --fin_steps miopen_perf_compile,miopen_perf_eval ${job_lim}"
        // Get the number of jobs
        def num_conv_jobs = runsql("SELECT count(*) from conv_job where state = 'new' and reason = 'conv_${branch_id}_v2'");
        sh "./tuna/go_fish.py miopen --fin_steps miopen_perf_compile -l conv_${branch_id}_v2 --session_id ${sesh1}"
        def compiled_conv_jobs = runsql("SELECT count(*) from conv_job where state = 'compiled' and reason = 'conv_${branch_id}_v2';")
        if(compiled_conv_jobs.toInteger() == 0)
        {
            error("Unable to compile any conv jobs")
        }
        echo "${compiled_conv_jobs}"
    }
}

def perfEval_gfx908() {
    def tuna_docker = docker.build("ci-tuna:${branch_id}", "--build-arg FIN_TOKEN=${FIN_TOKEN} .")
    tuna_docker.inside("--network host --dns 8.8.8.8 ${docker_args} ") {
        env.TUNA_DB_HOSTNAME = "${db_host}"
        env.TUNA_DB_NAME="${db_name}"
        env.TUNA_DB_USER_NAME="${db_user}"
        env.TUNA_DB_PASSWORD="${db_password}"
        env.gateway_ip = "${gateway_ip}"
        env.gateway_port = "${gateway_port}"
        env.gateway_user = "${gateway_user}"
        env.TUNA_DOCKER_NAME="ci-tuna:${branch_id}"
        env.PYTHONPATH=env.WORKSPACE
        env.PATH="${env.WORKSPACE}/tuna:${env.PATH}"
        def sesh1 = runsql("select id from session order by id asc limit 1")

        def compiled_jobs = runsql("SELECT count(*) from conv_job where state = 'compiled' and reason = 'alexnet_${branch_id}';")
        sh "./tuna/go_fish.py miopen --fin_steps miopen_perf_eval -l alexnet_${branch_id} --session_id ${sesh1}"
        def eval_jobs = runsql("SELECT count(*) from conv_job where state = 'evaluated' and reason = 'alexnet_${branch_id}';")
        if(eval_jobs.toInteger() != compiled_jobs.toInteger())
        {
            error("Unable to eval all jobs for alexnet")
        }

        def compiled_conv_jobs = runsql("SELECT count(*) from conv_job where reason = 'conv_${branch_id}_v2' and state = 'compiled';")
        sh "./tuna/go_fish.py miopen --fin_steps miopen_perf_eval -l conv_${branch_id}_v2 --session_id ${sesh1}"
        def eval_conv_jobs = runsql("SELECT count(*) from conv_job where reason = 'conv_${branch_id}_v2' and state = 'evaluated';")
        def errored_conv_jobs = runsql("SELECT count(*) from conv_job where reason = 'conv_${branch_id}_v2' and state = 'errored';")
        if(eval_conv_jobs.toInteger() != compiled_conv_jobs.toInteger())
        {
            echo "#compiled jobs: ${compiled_conv_jobs}"
            echo "#evaluated jobs: ${eval_conv_jobs}"
            echo "#errored jobs: ${errored_conv_jobs}"
            error("Unable to eval all conv jobs")
        }

        def last_gold_v = runsql("SELECT max(golden_miopen_v) from conv_golden;")
        def next_gold_v = last_gold_v.toInteger() + 1
        sh "./tuna/update_golden.py --session_id ${sesh1} --golden_v ${next_gold_v} --base_golden_v ${last_gold_v}"
        def golden_entries = runsql("SELECT count(*) from conv_golden where session= ${sesh1};")
        def fdb_entries = runsql("SELECT count(*) from conv_golden where session= ${sesh1};")
        if(golden_entries.toInteger() != fdb_entries.toInteger())
        {
            echo "#fdb jobs: ${fdb_entries}"
            echo "#goden jobs: ${golden_entries}"
            error("FDB entries and golden entries do not match")
        }
    }
}

def pytestSuite1() {
    def tuna_docker = docker.build("ci-tuna:${branch_id}_pytest1", "--build-arg FIN_TOKEN=${FIN_TOKEN} .")
    tuna_docker.inside("--network host  --dns 8.8.8.8") {
        env.TUNA_DB_HOSTNAME = "${db_host}"
        env.TUNA_DB_NAME="${db_name}"
        env.TUNA_DB_USER_NAME="${db_user}"
        env.TUNA_DB_PASSWORD="${db_password}"
        env.gateway_ip = "${gateway_ip}"
        env.gateway_port = "${gateway_port}"
        env.gateway_user = "${gateway_user}"
        env.TUNA_DOCKER_NAME="ci-tuna:${branch_id}_pytest1"
        env.PYTHONPATH=env.WORKSPACE
        env.PATH="${env.WORKSPACE}/tuna:${env.PATH}"
        addMachine(arch, num_cu, machine_ip, machine_local_ip, username, pwd, port)
        // download the latest perf db
        //runsql("DELETE FROM config_tags; DELETE FROM job; DELETE FROM config;")
        sshagent (credentials: ['bastion-ssh-key']) {                 
           sh "pytest tests/test_abort_file.py -s"
           sh "pytest tests/test_analyze_parse_db.py -s"

           sh "pytest tests/test_connection.py -s"
           // builder then evaluator in sequence
           sh "pytest tests/test_importconfigs.py -s"
           sh "pytest tests/test_machine.py -s"
           sh "pytest tests/test_dbBase.py -s"
           sh "pytest tests/test_driver.py -s"
           sh "pytest tests/test_fin_class.py -s"
           sh "pytest tests/test_fin_utils.py -s"
           sh "pytest tests/test_add_session.py -s"
           sh "pytest tests/test_merge_db.py -s"
           sh "pytest tests/test_merge_db_functions.py -s"
           sh "pytest tests/test_utility.py -s"
           sh "pytest tests/test_example.py -s"
           // The OBMC host used in the following test is down
           // sh "pytest tests/test_mmi.py "
        }
    }
}


def pytestSuite2() {
    def tuna_docker = docker.build("ci-tuna:${branch_id}_pytest2", "--build-arg FIN_TOKEN=${FIN_TOKEN} --build-arg BACKEND=HIPNOGPU .")
    tuna_docker.inside("--network host  --dns 8.8.8.8 ") {
        env.TUNA_DB_HOSTNAME = "${db_host}"
        env.TUNA_DB_NAME="${db_name}"
        env.TUNA_DB_USER_NAME="${db_user}"
        env.TUNA_DB_PASSWORD="${db_password}"
        env.gateway_ip = "${gateway_ip}"
        env.gateway_port = "${gateway_port}"
        env.gateway_user = "${gateway_user}"
        env.TUNA_DOCKER_NAME="ci-tuna:${branch_id}_pytest2"
        env.PYTHONPATH=env.WORKSPACE
        env.PATH="${env.WORKSPACE}/tuna:${env.PATH}"

        addMachine(arch, num_cu, machine_ip, machine_local_ip, username, pwd, port)
        // download the latest perf db
        //runsql("DELETE FROM config_tags; DELETE FROM job; DELETE FROM config;")
        sshagent (credentials: ['bastion-ssh-key']) {                 
           // test fin builder and test fin builder conv in sequence
           sh "pytest tests/test_worker.py -s"
           sh "TUNA_LOGLEVEL=INFO pytest tests/test_fin_builder.py -s"
        }
    }
}

def pytestSuite3() {
    def tuna_docker = docker.build("ci-tuna:${branch_id}_pytest3", " --build-arg FIN_TOKEN=${FIN_TOKEN} --build-arg BACKEND=HIP .")
    tuna_docker.inside("--network host  --dns 8.8.8.8") {
        env.TUNA_DB_HOSTNAME = "${db_host}"
        env.TUNA_DB_NAME="${db_name}"
        env.TUNA_DB_USER_NAME="${db_user}"
        env.TUNA_DB_PASSWORD="${db_password}"
        env.gateway_ip = "${gateway_ip}"
        env.gateway_port = "${gateway_port}"
        env.gateway_user = "${gateway_user}"
        env.PYTHONPATH=env.WORKSPACE
        env.PATH="${env.WORKSPACE}/tuna:${env.PATH}"
        //addMachine(arch, num_cu)
        // download the latest perf db
        //runsql("DELETE FROM config_tags; DELETE FROM job; DELETE FROM config;")
        sshagent (credentials: ['bastion-ssh-key']) {                 
           // test fin builder and test fin builder conv in sequence
           sh "pytest tests/test_fin_evaluator.py -s"
           sh "pytest tests/test_update_golden.py -s"
        }
    }
}

def runFormat() {
    node {
        checkout scm
        def tuna_docker = docker.build("ci-tuna:${branch_id}", "--build-arg FIN_TOKEN=${FIN_TOKEN} .")
        tuna_docker.inside("") {
            sh "yapf -d -r --style='{based_on_style: google, indent_width: 2}' tuna/ tests/ alembic/"
        }
    }
}

def runLint() {
    node {
          checkout scm
          def tuna_docker = docker.build("ci-tuna:${branch_id}", "--build-arg FIN_TOKEN=${FIN_TOKEN} .")
          tuna_docker.inside("") {
<<<<<<< HEAD
            sh "cd tuna && pylint -f parseable --max-args=8 --ignore-imports=no  --indent-string='  ' *.py miopen/*.py example/*.py"
=======
            sh "cd tuna && pylint -f parseable --max-args=8 --ignore-imports=no --indent-string='  ' *.py miopen/*.py example/*.py"
            sh "cd tuna && mypy analyze_parse_db.py"
            sh "cd tuna && mypy build_driver_cmd.py --ignore-missing-imports --follow-imports=skip"
>>>>>>> 3d408ec5
          }
    }
}

def getJobReason()
{
  def job_reason = "${branch_name}_${miopen_branch_name}_${env.BUILD_ID}"
  return job_reason
}


def killContainer() {
  sh "srun --no-kill -p ${partition} -N 1-10 -l bash -c 'docker container list | grep  ${tuna_docker_name} | sed \"s#  #^#g\" | tr -s ^ | cut -d ^ -f 6 | xargs -I _ docker container kill _'"
  sh "srun --no-kill -p ${partition} -N 1-10 -l bash -c 'docker system prune -f'"
}

def getDockerName(backend)
{
  def tuna_docker_name = "${docker_registry}/ci-tuna:${branch_name}_${backend}_${env.BUILD_ID}"
  return tuna_docker_name
}

def LoadJobs()
{ 
  def script_args = ''
  def new_label = ''
  if(params.job_label == '')
  {
      new_label = getJobReason()
  }
  else
  {
      new_label = params.job_label
  }
  script_args = script_args + ' -l ' + "${new_label}"
  if(params.cmd != '')
  {
      script_args = script_args + " --cmd ${params.cmd} "
  }
  if(params.stage == 'fin_find')
  {
      script_args = script_args + " --fin_steps \"miopen_find_compile, miopen_find_eval\""
  }
  else if(params.stage == 'perf')
  {
      script_args = script_args + " --fin_steps \"miopen_perf_compile, miopen_perf_eval\""
  }
  if(params.all_configs)
  {
      script_args = script_args + " --all_configs "
  }
  else
  {
      script_args = script_args + " -t ${params.config_tag} "
  }
  echo "${script_args}"

  def build_args = "--build-arg FIN_TOKEN=${FIN_TOKEN} --build-arg ROCMVERSION=${params.rocm_version} --build-arg OSDB_BKC_VERSION=${params.osdb_bkc_version} --build-arg BACKEND=HIPNOGPU --build-arg MIOPEN_BRANCH=${miopen_branch_name} --build-arg DB_NAME=${params.db_name} --build-arg DB_USER_NAME=${db_user} --build-arg DB_USER_PASSWORD=${db_password} --build-arg DB_HOSTNAME=${db_host} ."
  if(params.base_image != '')
  {
    build_args = build_args + " --build-arg BASEIMAGE=${params.base_image} --build-arg ROCM_PRE=1"
  }
  def docker_run_args = "--network host --dns 8.8.8.8 -e TUNA_DB_HOSTNAME=${db_host} -e TUNA_DB_NAME=${params.db_name} -e TUNA_DB_USER_NAME=${db_user} -e TUNA_DB_PASSWORD=${db_password} -e gateway_ip=${gateway_ip} -e gateway_port=${gateway_port} -e gateway_user=${gateway_user} -e TUNA_LOGLEVEL=${params.tuna_loglevel}"

  sh "echo ${build_args}"
  def tuna_docker = docker.build("${tuna_docker_name}", "${build_args} ." )
  tuna_docker.inside("${docker_run_args}") {
      env.PYTHONPATH=env.WORKSPACE
      env.PATH="${env.WORKSPACE}/tuna:${env.PATH}"
      env.TUNA_LOGLEVEL="${tuna_loglevel}" 

      echo "/tuna/tuna/load_job.py --session_id ${params.session_id} ${script_args}"
      sh "python3 /tuna/tuna/load_job.py --session_id ${params.session_id} ${script_args}"
  }
  tuna_docker.push()
}


def getSessionVals(session_id)
{
  String res = runsql("select arch, num_cu, rocm_v, miopen_v from session where id=${session_id};")

  def arch = res.split("[ \t]+")[0]
  def num_cu = res.split("[ \t]+")[1]
  def rocm_v = res.split("[ \t]+")[2]
  def miopen_v = res.split("[ \t]+")[3]
  echo "$arch $num_cu $rocm_v $miopen_v"

  def partition = "${arch}_${num_cu}"

  def osdb_bkc_version = ''
  def rocm_version = ''
  def subv_i = rocm_v.indexOf('-')
  def ver_len = rocm_v.length() - subv_i - 1
  if(ver_len > 3)
  {
    osdb_bkc_version=rocm_v.substring(subv_i+1)
  }
  else
  {
    rocm_version = rocm_v.substring(0, subv_i)
    //only use first 2 version numbers, eg 5.4, not 5.4.0
    fdot = rocm_version.indexOf('.')
    if(fdot > 0)
    {
      sdot = rocm_version.indexOf('.', fdot+1)
      if(sdot > 0)
      {
        rocm_version = rocm_version.substring(0, sdot)
      }
    }
  }

  subv_i = miopen_v.indexOf('-dirty')
  if(subv_i >= 0)
  {
    miopen_v = miopen_v.substring(0, subv_i)
  }

  return [partition, osdb_bkc_version, rocm_version, miopen_v]
}


def applicUpdate(){
  def tuna_docker
  (_, osdb_bkc_version, rocm_version, miopen_v) = getSessionVals(params.session_id)

  def build_args = "--build-arg FIN_TOKEN=${FIN_TOKEN} --network host --build-arg ROCMVERSION=${rocm_version} --build-arg OSDB_BKC_VERSION=${osdb_bkc_version} --build-arg BACKEND=${backend} --build-arg MIOPEN_BRANCH=${miopen_v} --build-arg DB_NAME=${params.db_name} --build-arg DB_USER_NAME=${params.db_user} --build-arg DB_USER_PASSWORD=${params.db_password} --build-arg DB_HOSTNAME=${params.db_host} --build-arg MIOPEN_USE_MLIR=${params.use_mlir}"

  if(params.base_image != '')
  {
    build_args = build_args + " --build-arg BASEIMAGE=${params.base_image} --build-arg ROCM_PRE=1"
  }
  sh "echo ${build_args}"

  tuna_docker = docker.build("${tuna_docker_name}", "${build_args} ." )
  tuna_docker.push()

  def docker_args = "--network host  --dns 8.8.8.8 -e TUNA_DB_HOSTNAME=${db_host} -e TUNA_DB_NAME=${params.db_name} -e TUNA_DB_USER_NAME=${db_user} -e TUNA_DB_PASSWORD=${db_password} -e gateway_ip=${gateway_ip} -e gateway_port=${gateway_port} -e gateway_user=${gateway_user} -e TUNA_LOGLEVEL=${params.tuna_loglevel}"

  def use_tag = ''
  if(params.config_tag != '')
  {
    use_tag = "-l '${params.config_tag}'"
  }

  if(params.UPDATE_SOLVERS)
  {
    sh "srun --no-kill -p build-only -N 1 -l bash -c 'docker run ${docker_args} ${tuna_docker_name} ./tuna/go_fish.py miopen --update_solvers'"
    def num_solvers = runsql("SELECT count(*) from solver;")
    println "Number of solvers: ${num_solvers}"
    if (num_solvers.toInteger() == 0){
        error("Unable to add solvers from Fin")
    }
  }
  if(params.UPDATE_APPLICABILITY)
  {
    sh "srun --no-kill -p build-only -N 1 -l bash -c 'docker run ${docker_args} ${tuna_docker_name} ./tuna/go_fish.py miopen --update_applicability --session_id ${params.session_id} ${use_tag}'"
    def num_sapp = runsql("SELECT count(*) from conv_solver_applicability where session=${params.session_id};")
    println "Session ${params.session_id} applicability: ${num_sapp}"
    if (num_sapp.toInteger() == 0){
      error("Unable to get applicability from Fin")
    }
  }

}


def compile()
{
  def tuna_docker
  (_, osdb_bkc_version, rocm_version, miopen_v) = getSessionVals(params.session_id)

  def build_args = " --network host --build-arg FIN_TOKEN=${FIN_TOKEN} --build-arg ROCMVERSION=${rocm_version} --build-arg OSDB_BKC_VERSION=${osdb_bkc_version} --build-arg BACKEND=${backend} --build-arg MIOPEN_BRANCH=${miopen_v} --build-arg DB_NAME=${params.db_name} --build-arg DB_USER_NAME=${params.db_user} --build-arg DB_USER_PASSWORD=${params.db_password} --build-arg DB_HOSTNAME=${params.db_host} --build-arg MIOPEN_USE_MLIR=${params.use_mlir}"

  if(params.base_image != '')
  {
    build_args = build_args + " --build-arg BASEIMAGE=${params.base_image} --build-arg ROCM_PRE=1"
  }

  sh "echo ${build_args}"
  tuna_docker = docker.build("${tuna_docker_name}", "${build_args} ." )

  tuna_docker.inside("--network host  --dns 8.8.8.8 ") {
      env.PYTHONPATH=env.WORKSPACE
      env.PATH="${env.WORKSPACE}/tuna:${env.PATH}"
      env.TUNA_LOGLEVEL="${tuna_loglevel}"
      sh "pwd"
  }
  // push the image 
  tuna_docker.push()
  env_list = params.env.split(' ')
  for(item in env_list)
  {
    if(item.replaceAll("\\s","") != "")
    {
      if(item.contains("="))
      {
        docker_args += " -e ${item}"
      }
      else
      {
        error "Not added to env: ${item}"
      }
    }
  }

  if(params.stage == 'perf')
  {
    docker_args += " --privileged --device=/dev/kfd --device /dev/dri:/dev/dri:rw --volume /dev/dri:/dev/dri:rw --group-add video"
  }

  def compile_cmd = ''
  if(params.stage == 'fin_find')
  {
    compile_cmd = '--fin_steps miopen_find_compile'
  }
  else
  {
    compile_cmd = '--fin_steps miopen_perf_compile'
  }
  if(params.dynamic_solvers_only)
  {
    compile_cmd += ' --dynamic_solvers_only'
  }

  // Run the jobs on the cluster
  sh "srun --no-kill -p ${partition} -N 1-10 -l bash -c 'docker run ${docker_args} ${tuna_docker_name} python3 /tuna/tuna/go_fish.py miopen ${compile_cmd} --session_id ${params.session_id}'"
}


def evaluate(params)
{
  def tuna_docker
  (partition, osdb_bkc_version, rocm_version, miopen_v) = getSessionVals(params.session_id)

  def build_args = " --network host --build-arg FIN_TOKEN=${FIN_TOKEN} --build-arg ROCMVERSION=${rocm_version} --build-arg OSDB_BKC_VERSION=${osdb_bkc_version} --build-arg BACKEND=HIP --build-arg MIOPEN_BRANCH=${miopen_v} --build-arg DB_NAME=${params.db_name} --build-arg DB_USER_NAME=${params.db_user} --build-arg DB_USER_PASSWORD=${params.db_password} --build-arg DB_HOSTNAME=${params.db_host} --build-arg MIOPEN_USE_MLIR=${params.use_mlir}"

  if(params.base_image != '')
  {
    build_args = build_args + " --build-arg BASEIMAGE=${params.base_image} --build-arg ROCM_PRE=1"
  }

  sh "echo ${build_args}"
  tuna_docker = docker.build("${tuna_docker_name}", "${build_args} ." )
  tuna_docker.push()

  env_list = params.env.split(' ')
  for(item in env_list)
  {
    if(item.replaceAll("\\s","") != "")
    {
      if(item.contains("="))
      {
        docker_args += " -e ${item}"
      }
      else
      {
        error "Not added to env: ${item}"
      }
    }
  }
  def eval_cmd = ''
  if(params.stage == 'fin_find')
  {
    eval_cmd = '--fin_steps miopen_find_eval'
  }
  else
  {
    eval_cmd = '--fin_steps miopen_perf_eval'
  }
  if(params.dynamic_solvers_only)
  {
    eval_cmd += ' --dynamic_solvers_only'
  }

  sh "srun --no-kill -p ${partition} -N 1-10 -l bash -c 'docker run ${docker_args} ${tuna_docker_name} python3 /tuna/tuna/go_fish.py miopen ${eval_cmd} --session_id ${params.session_id} || scontrol requeue \$SLURM_JOB_ID'"
}

def doxygen() {
    node {
          checkout scm
          def tuna_docker = docker.build("ci-tuna:${branch_id}", "--build-arg FIN_TOKEN=${FIN_TOKEN} .")
          tuna_docker.inside("") {
            sh "cd doc && doxygen Doxyfile"
            def empty = sh returnStdout: true, script: "ls doc | wc -l"
            echo "${empty}"
            if (empty.toInteger() == 0){
              error("Unable to generate Doxygen file")
            }
          }
    }
}
<|MERGE_RESOLUTION|>--- conflicted
+++ resolved
@@ -541,13 +541,9 @@
           checkout scm
           def tuna_docker = docker.build("ci-tuna:${branch_id}", "--build-arg FIN_TOKEN=${FIN_TOKEN} .")
           tuna_docker.inside("") {
-<<<<<<< HEAD
-            sh "cd tuna && pylint -f parseable --max-args=8 --ignore-imports=no  --indent-string='  ' *.py miopen/*.py example/*.py"
-=======
             sh "cd tuna && pylint -f parseable --max-args=8 --ignore-imports=no --indent-string='  ' *.py miopen/*.py example/*.py"
             sh "cd tuna && mypy analyze_parse_db.py"
             sh "cd tuna && mypy build_driver_cmd.py --ignore-missing-imports --follow-imports=skip"
->>>>>>> 3d408ec5
           }
     }
 }
