import groovy.transform.Field

@Field String job_lim = "-A miopenConvolutionAlgoGEMM "

def rocmnode(name) {
    def node_name = 'tunatest'
    if(name == 'fiji') {
        node_name = 'tunatest && fiji';
    } else if(name == 'vega') {
        node_name = 'tunatest && vega';
    } else if(name == 'vega10') {
        node_name = 'tunatest && vega10';
    } else if(name == 'vega20') {
        node_name = 'tunatest && vega20';
    } else if(name == 'gfx908') {
        node_name = 'gfx908';
    } else {
        node_name = name
    }
    return node_name
}


def runsql(query) {
    echo "query: ${query}"
    def cmd = $/mysql --protocol tcp -h ${db_host} -u ${db_user} -p${db_password} "${db_name}" -e "${query}" -N -s /$
    def res = sh (script: "${cmd}", returnStdout: true).trim()
    return res
}

def buildSchema(){
    env.TUNA_DB_HOSTNAME = "${db_host}"
    env.TUNA_DB_NAME="${db_name}"
    env.TUNA_DB_USER_NAME="${db_user}"
    env.TUNA_DB_PASSWORD="${db_password}"
    env.gateway_ip = "${gateway_ip}"
    env.gateway_port = "${gateway_port}"
    env.gateway_user = "${gateway_user}"
    def cmd = $/mysql --protocol tcp -h ${db_host} -u ${db_user} -p${db_password} /$
    def drop_sql = $/  "DROP DATABASE IF EXISTS ${db_name};" /$
    def create_sql = $/ "CREATE DATABASE ${db_name};"/$
    sh "${cmd} -e ${drop_sql}"
    sh "${cmd} -e ${create_sql}"
    sh "./tuna/miopen/db/build_schema.py"
}

def cleanup() {
    def cmd = $/mysql --protocol tcp -h ${db_host} -u ${db_user} -p${db_password}  -e "DROP DATABASE IF EXISTS ${db_name}"/$
    sh "${cmd}"        
}

def getMachine() {
    def arch, cu, count
    for(String arch_cu :  sh(script:'bin/arch_cu.sh', returnStdout: true).split("\n")) { // is multiline
        (arch, cu, count) = arch_cu.tokenize('-')
        break
    }
    return [arch, cu]
}

def addMachine(arch, num_cu, machine_ip, machine_local_ip, username, pwd, port) {
    runsql("TRUNCATE machine;")
// TODO: this should come from different nodes
    runsql("INSERT INTO machine(hostname, local_ip, local_port,  avail_gpus, user, password, port, arch, num_cu, available, ipmi_inaccessible) VALUES(\'${machine_ip}\', \'${machine_local_ip}\', 22, \'0,1,2,3\', \'${username}\', \'${pwd}\', ${port}, \'${arch}\', ${num_cu}, TRUE, TRUE)" )
}


def addJobs() {
}

def finSolvers(){
    def tuna_docker = docker.build("ci-tuna:${branch_id}", "--build-arg FIN_TOKEN=${FIN_TOKEN} --build-arg BACKEND=HIPNOGPU .")
    /*
    Note: Does not need
            GPUs
    */
    tuna_docker.inside("--network host  --dns 8.8.8.8 ") {
        env.TUNA_DB_HOSTNAME = "${db_host}"
        env.TUNA_DB_NAME="${db_name}"
        env.TUNA_DB_USER_NAME="${db_user}"
        env.TUNA_DB_PASSWORD="${db_password}"
        env.gateway_ip = "${gateway_ip}"
        env.gateway_port = "${gateway_port}"
        env.gateway_user = "${gateway_user}"
        env.PYTHONPATH=env.WORKSPACE
        env.PATH="${env.WORKSPACE}/tuna:${env.PATH}"
        buildSchema()

        sh "ls /opt/rocm/bin/fin"
        sh "ls /opt/rocm/bin/"
        sh "./tuna/go_fish.py miopen --update_solvers"
        def num_solvers = runsql("SELECT count(*) from solver;")
        println "Number of solvers: ${num_solvers}"
        if (num_solvers.toInteger() == 0){
            error("Unable to add solvers from Fin")
        }
    }
}

def finApplicability(){
    def tuna_docker = docker.build("ci-tuna:${branch_id}", "--build-arg FIN_TOKEN=${FIN_TOKEN} --build-arg BACKEND=HIPNOGPU .")
    tuna_docker.inside("--network host  --dns 8.8.8.8") {
        checkout scm
        env.TUNA_DB_HOSTNAME = "${db_host}"
        env.TUNA_DB_NAME="${db_name}"
        env.TUNA_DB_USER_NAME="${db_user}"
        env.TUNA_DB_PASSWORD="${db_password}"
        env.gateway_ip = "${gateway_ip}"
        env.gateway_port = "${gateway_port}"
        env.gateway_user = "${gateway_user}"
        env.PYTHONPATH=env.WORKSPACE
        env.PATH="${env.WORKSPACE}/tuna:${env.PATH}"

        sh "./tuna/go_fish.py miopen --init_session -l new_session --arch gfx908 --num_cu 120"
        def sesh1 = 1 //runsql("select id from session order by id asc limit 1")
        sh "./tuna/go_fish.py miopen --init_session -l new_session2 --arch gfx908 --num_cu 120"
        def sesh2 = 2 //runsql("select id from session order by id desc limit 1")

        sh "./tuna/go_fish.py miopen import_configs --add_model Alexnet --md_version 1"
        sh "./tuna/go_fish.py miopen import_configs --add_framework Pytorch --fw_version 1"
        sh "./tuna/go_fish.py miopen import_configs -t recurrent_${branch_id} --mark_recurrent -f utils/recurrent_cfgs/alexnet_4jobs.txt --model Alexnet --md_version 1 --framework Pytorch --fw_version 1"

        sh "./tuna/go_fish.py miopen import_configs --add_model Resnet50 --md_version 1"
        sh "./tuna/go_fish.py miopen import_configs -t recurrent_${branch_id} --mark_recurrent -f utils/recurrent_cfgs/resnet50_4jobs.txt --model Resnet50 --md_version 1 --framework Pytorch --fw_version 1"

        sh "./tuna/go_fish.py miopen import_configs -t recurrent_${branch_id}_nhwc --mark_recurrent -f utils/configs/conv_configs_NHWC.txt --model Resnet50 --md_version 1 --framework Pytorch --fw_version 1"
        sh "./tuna/go_fish.py miopen import_configs -t recurrent_${branch_id}_nchw --mark_recurrent -f utils/configs/conv_configs_NCHW.txt --model Resnet50 --md_version 1 --framework Pytorch --fw_version 1"
        runsql("TRUNCATE table conv_solver_applicability")

        def num_cfg = runsql("SELECT count(*) from conv_config;")
        println "Count(*) conv_config table: ${num_cfg}"
        sh "./tuna/go_fish.py miopen --update_applicability --session_id ${sesh1}"
        def num_solvers = runsql("SELECT count(*) from solver;")
        println "Number of solvers: ${num_solvers}"
        def num_sapp = runsql("SELECT count(*) from conv_solver_applicability where session=${sesh1};")
        println "Count(*) conv_solver_applicability table: ${num_sapp}"
        if (num_sapp.toInteger() == 0){
            error("Unable to get applicability from Fin for convolution")
        }

        sh "./tuna/go_fish.py miopen import_configs -t recurrent_${branch_id}_bn --mark_recurrent -f utils/configs/batch_norm.txt -C batch_norm --model Resnet50 --md_version 1 --framework Pytorch --fw_version 1"
        runsql("TRUNCATE table bn_solver_applicability")
        def num_bn = runsql("SELECT count(*) from bn_config;")
        println "Count(*) bn_config table: ${num_bn}"

        sh "./tuna/go_fish.py miopen --update_applicability --session_id ${sesh2} -C batch_norm"
        def num_sapp_bn = runsql("SELECT count(*) from bn_solver_applicability where session=${sesh2};")
        println "Count(*) bn_solver_applicability table: ${num_sapp_bn}"
        if (num_sapp_bn.toInteger() == 0){
            error("Unable to get applicability from Fin for batch norm")
        }
    }
}

def finFindCompile(){
    def tuna_docker = docker.build("ci-tuna:${branch_id}", "--build-arg FIN_TOKEN=${FIN_TOKEN} --build-arg BACKEND=HIPNOGPU .")
    tuna_docker.inside("--network host  --dns 8.8.8.8 ") {
        env.TUNA_DB_HOSTNAME = "${db_host}"
        env.TUNA_DB_NAME="${db_name}"
        env.TUNA_DB_USER_NAME="${db_user}"
        env.TUNA_DB_PASSWORD="${db_password}"
        env.PYTHONPATH=env.WORKSPACE
        env.gateway_ip = "${gateway_ip}"
        env.gateway_port = "${gateway_port}"
        env.gateway_user = "${gateway_user}"
        env.PATH="${env.WORKSPACE}/tuna:${env.PATH}"
        def sesh1 = runsql("select id from session order by id asc limit 1")

        sh "./tuna/go_fish.py miopen import_configs -t recurrent_${branch_id} --mark_recurrent -f utils/recurrent_cfgs/alexnet_4jobs.txt --model Resnet50 --md_version 1 --framework Pytorch --fw_version 1"
        def num_cfg = runsql("SELECT count(*) from conv_config;")
        println "Count(*) conv_config table: ${num_cfg}"
        runsql("delete from conv_job;")
        runsql("alter table conv_job AUTO_INCREMENT=1;")
        sh "./tuna/go_fish.py miopen load_job -l finFind_${branch_id} --all_configs --fin_steps \"miopen_find_compile,miopen_find_eval\" --session_id ${sesh1} ${job_lim}"
        def num_jobs = runsql("SELECT count(*) from conv_job WHERE reason = 'finFind_${branch_id}';").toInteger()
        sh "./tuna/go_fish.py miopen --fin_steps miopen_find_compile -l finFind_${branch_id} --session_id ${sesh1}"
        def num_compiled_jobs = runsql("SELECT count(*) from conv_job WHERE reason = 'finFind_${branch_id}' AND state = 'compiled';").toInteger()
        sh "echo ${num_compiled_jobs} == ${num_jobs}"
        if (num_compiled_jobs != num_jobs){
            error("Unable to compile find jobs using Fin")
        }
        
        sh "./tuna/go_fish.py miopen import_configs -t recurrent_${branch_id}_nhwc --mark_recurrent -f utils/configs/conv_configs_NHWC.txt --model Resnet50 --md_version 1 --framework Pytorch --fw_version 1"
        def num_cfg_nhwc = runsql("SELECT count(*) from conv_config;")
        println "Count(*) conv_config table: ${num_cfg_nhwc}"
        //runsql("delete from conv_job;")
        //runsql("alter table conv_job AUTO_INCREMENT=1;")
        sh "./tuna/go_fish.py miopen load_job -l finFind_${branch_id}_nhwc -t recurrent_${branch_id}_nhwc --fin_steps \"miopen_find_compile,miopen_find_eval\" --session_id ${sesh1} ${job_lim}"
        def num_jobs_nhwc = runsql("SELECT count(*) from conv_job WHERE reason = 'finFind_${branch_id}_nhwc';").toInteger()
        sh "./tuna/go_fish.py miopen --fin_steps miopen_find_compile -l finFind_${branch_id}_nhwc --session_id ${sesh1}"
        def num_compiled_jobs_nhwc = runsql("SELECT count(*) from conv_job WHERE reason = 'finFind_${branch_id}_nhwc' AND state = 'compiled';").toInteger()
        sh "echo ${num_compiled_jobs_nhwc} == ${num_jobs_nhwc}"
        if (num_compiled_jobs_nhwc != num_jobs_nhwc){
            error("Unable to compile find jobs using Fin")
        }
        sh "./tuna/go_fish.py miopen import_configs -t recurrent_${branch_id}_nchw --mark_recurrent -f utils/configs/conv_configs_NCHW.txt --model Resnet50 --md_version 1 --framework Pytorch --fw_version 1"
        def num_cfg_nchw = runsql("SELECT count(*) from conv_config;")
        println "Count(*) conv_config table: ${num_cfg_nchw}"
        sh "./tuna/go_fish.py miopen load_job -l finFind_${branch_id}_nchw -t recurrent_${branch_id}_nchw --fin_steps \"miopen_find_compile,miopen_find_eval\" --session_id ${sesh1} ${job_lim}"
        def num_jobs_nchw = runsql("SELECT count(*) from conv_job WHERE reason = 'finFind_${branch_id}_nchw';").toInteger()
        sh "./tuna/go_fish.py miopen --fin_steps miopen_find_compile -l finFind_${branch_id}_nchw --session_id ${sesh1}"
        def num_compiled_jobs_nchw = runsql("SELECT count(*) from conv_job WHERE reason = 'finFind_${branch_id}_nchw' AND state = 'compiled';").toInteger()
        sh "echo ${num_compiled_jobs_nchw} == ${num_jobs_nchw}"
        if (num_compiled_jobs_nchw != num_jobs_nchw){
            error("Unable to compile find jobs using Fin")
        }
    }
}


def finFindEval(){
    def tuna_docker = docker.build("ci-tuna:${branch_id}", "--build-arg FIN_TOKEN=${FIN_TOKEN} --build-arg BACKEND=HIP .")
    tuna_docker.inside("--network host  --dns 8.8.8.8 ${docker_args}") {
        env.TUNA_DB_HOSTNAME = "${db_host}"
        env.TUNA_DB_NAME="${db_name}"
        env.TUNA_DB_USER_NAME="${db_user}"
        env.TUNA_DB_PASSWORD="${db_password}"
        env.gateway_ip = "${gateway_ip}"
        env.gateway_port = "${gateway_port}"
        env.gateway_user = "${gateway_user}"
        env.PYTHONPATH=env.WORKSPACE
        env.PATH="${env.WORKSPACE}/tuna:${env.PATH}"
        def sesh1 = runsql("select id from session order by id asc limit 1")

        def num_jobs = runsql("SELECT count(*) from conv_job WHERE reason = 'finFind_${branch_id}' AND state = 'compiled';").toInteger()
        sh "./tuna/go_fish.py miopen --fin_steps miopen_find_eval -l finFind_${branch_id} --session_id ${sesh1}"
        def num_evaluated_jobs = runsql("SELECT count(*) from conv_job WHERE reason = 'finFind_${branch_id}' AND state = 'evaluated';").toInteger()
        sh "echo ${num_evaluated_jobs} == ${num_jobs}"
        if (num_evaluated_jobs != num_jobs){
            error("Unable to evaluate find jobs using Fin")
        }
        def MIOPEN_BRANCH = runsql("SELECT miopen_v from session WHERE id=1;")
        def fdb_file = sh(script: "./tuna/go_fish.py miopen export_db -a ${arch} -n ${num_cu} -f --session_id ${sesh1}", returnStdout: true)
        archiveArtifacts  "${fdb_file}"
        def kdb_file = sh(script: "./tuna/go_fish.py miopen export_db -a ${arch} -n ${num_cu} -k --session_id ${sesh1}", returnStdout: true)
        archiveArtifacts "${kdb_file}"

        def num_jobs_nhwc = runsql("SELECT count(*) from conv_job WHERE reason = 'finFind_${branch_id}_nhwc' AND state = 'compiled';").toInteger()
        sh "./tuna/go_fish.py miopen --fin_steps miopen_find_eval -l finFind_${branch_id}_nhwc --session_id ${sesh1}"
        def fdb_file_nhwc = sh(script: "./tuna/go_fish.py miopen export_db -a ${arch} -n ${num_cu} -f --session_id ${sesh1} --filename fdb_nhwc", returnStdout: true)
        def num_evaluated_jobs_nhwc = runsql("SELECT count(*) from conv_job WHERE reason = 'finFind_${branch_id}_nhwc' AND state = 'evaluated';").toInteger()
        sh "echo ${num_evaluated_jobs_nhwc} == ${num_jobs_nhwc}"
        if (num_evaluated_jobs_nhwc != num_jobs_nhwc){
            error("Unable to evaluate find jobs using Fin")
        }

        archiveArtifacts  "${fdb_file_nhwc}"
        def kdb_file_nhwc = sh(script: "./tuna/go_fish.py miopen export_db -a ${arch} -n ${num_cu} -k --session_id ${sesh1} --filename kdb_nhwc", returnStdout: true)
        archiveArtifacts "${kdb_file_nhwc}"

        def num_jobs_nchw = runsql("SELECT count(*) from conv_job WHERE reason = 'finFind_${branch_id}_nchw' AND state = 'compiled';").toInteger()
        sh "./tuna/go_fish.py miopen --fin_steps miopen_find_eval -l finFind_${branch_id}_nchw --session_id ${sesh1}"
        def fdb_file_nchw = sh(script: "./tuna/go_fish.py miopen export_db -a ${arch} -n ${num_cu} -f --session_id ${sesh1}", returnStdout: true)
        def num_evaluated_jobs_nchw = runsql("SELECT count(*) from conv_job WHERE reason = 'finFind_${branch_id}_nchw' AND state = 'evaluated';").toInteger()
        sh "echo ${num_evaluated_jobs_nchw} == ${num_jobs_nchw}"
        if (num_evaluated_jobs_nchw != num_jobs_nchw){
            error("Unable to evaluate find jobs using Fin")
        }

        archiveArtifacts  "${fdb_file_nchw}"
        def kdb_file_nchw = sh(script: "./tuna/go_fish.py miopen export_db -a ${arch} -n ${num_cu} -k --session_id ${sesh1}", returnStdout: true)
        archiveArtifacts "${kdb_file_nchw}"
    }
}
def buildTunaDocker(){
    // The purpose of this job is to ensure that the Tuna Docker is uptodate on the eval/build machine for the CI jobs
    checkout scm
    def tuna_docker = docker.build("ci-tuna:${branch_id}")
    tuna_docker.inside("--network host "){
        sh "pwd"
    }
}

def loadJobTest() {
    def tuna_docker = docker.build("ci-tuna:${branch_id}", "--build-arg FIN_TOKEN=${FIN_TOKEN} .")
    tuna_docker.inside("--network host  --dns 8.8.8.8 ${docker_args}") {
        env.TUNA_DB_HOSTNAME = "${db_host}"
        env.TUNA_DB_NAME="${db_name}"
        env.TUNA_DB_USER_NAME="${db_user}"
        env.TUNA_DB_PASSWORD="${db_password}"
        env.PYTHONPATH=env.WORKSPACE
        env.gateway_ip = "${gateway_ip}"
        env.gateway_port = "${gateway_port}"
        env.gateway_user = "${gateway_user}"
        env.PATH="${env.WORKSPACE}/tuna:${env.PATH}"
        // setup version table
        runsql("SELECT * from machine;")
        echo "${arch} : ${num_cu}"
        def sesh1 = 1 //runsql("select id from session order by id asc limit 1")
        def sesh2 = 2 //runsql("select id from session order by id desc limit 1")

        sh "./tuna/go_fish.py miopen import_configs -t recurrent_${branch_id} --mark_recurrent -f utils/recurrent_cfgs/alexnet_4jobs.txt --model Alexnet --md_version 1 --framework Pytorch --fw_version 1"
        sh "./tuna/go_fish.py miopen import_configs -t recurrent_${branch_id} --mark_recurrent -f utils/configs/conv_configs_NHWC.txt --model Resnet50 --md_version 1 --framework Pytorch --fw_version 1"
        def out = runsql("SELECT count(*) FROM conv_config_tags WHERE tag='recurrent_${branch_id}' ;")
        assert out.toInteger() > 0

        //reset job table
        runsql("DELETE FROM conv_job;")
        sh "./tuna/go_fish.py miopen load_job -t recurrent_${branch_id} -l recurrent_${branch_id} --session_id ${sesh1} ${job_lim}"
        out = runsql("SELECT count(*) FROM conv_job WHERE reason='recurrent_${branch_id}' and session=${sesh1} ;")
        assert out.toInteger() > 0

        sh "./tuna/go_fish.py miopen import_configs -t batch_norm_test -f utils/configs/batch_norm.txt -C batch_norm --model Resnet50 --md_version 1 --framework Pytorch --fw_version 1"
        // dump the added jobs for version 2
        def out_bn = runsql("SELECT count(*) FROM bn_config_tags WHERE tag='batch_norm_test' ;")
        assert out_bn.toInteger() > 0
        sh "./tuna/go_fish.py miopen load_job -t batch_norm_test -l batch_norm_test -C batch_norm --session_id ${sesh2}"
        out_bn = runsql("SELECT count(*) FROM bn_job WHERE reason='batch_norm_test' and session=${sesh2} ;")
        assert out_bn.toInteger() > 0

        //reset jobs and test load solver
        runsql("DELETE FROM conv_job;")
        //runsql("INSERT INTO solver(solver, valid) VALUES ('ConvHipImplicitGemmV4R1Fwd', 1);")
        runsql("INSERT IGNORE INTO conv_solver_applicability(valid, applicable, config, solver, session) VALUES (1, 1, 1, 26, 1);")
        runsql("INSERT IGNORE INTO conv_solver_applicability(valid, applicable, config, solver, session) VALUES (1, 2, 1, 26, 1);")
        runsql("INSERT IGNORE INTO conv_solver_applicability(valid, applicable, config, solver, session) VALUES (1, 3, 1, 26, 1);")
        sh "./tuna/go_fish.py miopen load_job -t recurrent_${branch_id} -l recurrent_${branch_id} -s ConvHipImplicitGemmV4R1Fwd --session_id ${sesh1}"
        out = runsql("SELECT count(*) FROM conv_job WHERE reason='recurrent_${branch_id}' and solver='ConvHipImplicitGemmV4R1Fwd' and session=${sesh1};")
        assert out.toInteger() > 0
    }
}

def solverAnalyticsTest(){
    def tuna_docker = docker.build("ci-tuna:${branch_id}", "--build-arg FIN_TOKEN=${FIN_TOKEN} --build-arg BACKEND=HIPNOGPU .")
    tuna_docker.inside("--network host  --dns 8.8.8.8") {
        checkout scm
        // enviornment setup
        env.TUNA_DB_HOSTNAME = "${db_host}"
        env.TUNA_DB_NAME="${db_name}"
        env.TUNA_DB_USER_NAME="${db_user}"
        env.TUNA_DB_PASSWORD="${db_password}"
        env.PYTHONPATH = env.WORKSPACE
        env.gateway_ip = "${gateway_ip}"
        env.gateway_port = "${gateway_port}"
        env.gateway_user = "${gateway_user}"
        env.PATH = "${env.WORKSPACE}/tuna:${env.PATH}"

        // install SolverAnalytics
        sh "rm -rf SolverAnalytics"
        sh "git clone https://${FIN_TOKEN}:x-oauth-basic@github.com/ROCmSoftwarePlatform/SolverAnalytics.git"

        // run SolverAnalytics tests
        sh "python3 ./SolverAnalytics/tests/clean_finddb_test.py"
        sh "python3 ./SolverAnalytics/tests/cli_test.py"
        sh "python3 ./SolverAnalytics/tests/generate_analytics_test.py"
        sh "python3 ./SolverAnalytics/tests/get_finddb_test.py"
        sh "python3 ./SolverAnalytics/tests/utils_test/df_tools_test.py"
        sh "python3 ./SolverAnalytics/tests/utils_test/fdb_key_utils_test.py"
        sh "python3 ./SolverAnalytics/tests/utils_test/helpers_test.py"
        sh "python3 ./SolverAnalytics/tests/utils_test/logging_test.py"
    }
}

def perfCompile() {
    def tuna_docker = docker.build("ci-tuna:${branch_id}", "--build-arg FIN_TOKEN=${FIN_TOKEN} --build-arg BACKEND=HIPNOGPU .")
    tuna_docker.inside("--network host --dns 8.8.8.8 ${docker_args} ") {
        env.TUNA_DB_HOSTNAME = "${db_host}"
        env.TUNA_DB_NAME="${db_name}"
        env.TUNA_DB_USER_NAME="${db_user}"
        env.TUNA_DB_PASSWORD="${db_password}"
        env.gateway_ip = "${gateway_ip}"
        env.gateway_port = "${gateway_port}"
        env.gateway_user = "${gateway_user}"
        env.TUNA_DOCKER_NAME="ci-tuna:${branch_id}"
        env.PYTHONPATH=env.WORKSPACE
        env.PATH="${env.WORKSPACE}/tuna:${env.PATH}"
        runsql("DELETE FROM conv_job;")
        def sesh1 = runsql("select id from session order by id asc limit 1")

        sh "./tuna/go_fish.py miopen import_configs -t alexnet_${branch_id} --mark_recurrent -f utils/recurrent_cfgs/alexnet_4jobs.txt --model Resnet50 --md_version 1 --framework Pytorch --fw_version 1"
        sh "./tuna/go_fish.py miopen load_job -t alexnet_${branch_id} -l alexnet_${branch_id} --session_id ${sesh1} --fin_steps miopen_perf_compile,miopen_perf_eval ${job_lim}"
        // Get the number of jobs
        def num_jobs = runsql("SELECT count(*) from conv_job where state = 'new' and reason = 'alexnet_${branch_id}'");
        sh "./tuna/go_fish.py miopen --fin_steps miopen_perf_compile -l alexnet_${branch_id} --session_id ${sesh1}"
        def compiled_jobs = runsql("SELECT count(*) from conv_job where state = 'compiled' and reason = 'alexnet_${branch_id}';")
        if(compiled_jobs.toInteger() == 0)
        {
            error("Unable to compile any jobs for alexnet")
        }

        sh "./tuna/go_fish.py miopen import_configs -t conv_${branch_id}_v2 --mark_recurrent -f utils/configs/conv_configs_NHWC.txt --model Resnet50 --md_version 1 --framework Pytorch --fw_version 1"
        sh "./tuna/go_fish.py miopen import_configs -t conv_${branch_id}_v2 --mark_recurrent -f utils/configs/conv_configs_NCHW.txt --model Resnet50 --md_version 1 --framework Pytorch --fw_version 1"
        sh "./tuna/go_fish.py miopen load_job -t conv_${branch_id}_v2 -l conv_${branch_id}_v2 --session_id ${sesh1} --fin_steps miopen_perf_compile,miopen_perf_eval ${job_lim}"
        // Get the number of jobs
        def num_conv_jobs = runsql("SELECT count(*) from conv_job where state = 'new' and reason = 'conv_${branch_id}_v2'");
        sh "./tuna/go_fish.py miopen --fin_steps miopen_perf_compile -l conv_${branch_id}_v2 --session_id ${sesh1}"
        def compiled_conv_jobs = runsql("SELECT count(*) from conv_job where state = 'compiled' and reason = 'conv_${branch_id}_v2';")
        if(compiled_conv_jobs.toInteger() == 0)
        {
            error("Unable to compile any conv jobs")
        }
        echo "${compiled_conv_jobs}"
    }
}

def perfEval_gfx908() {
    def tuna_docker = docker.build("ci-tuna:${branch_id}", "--build-arg FIN_TOKEN=${FIN_TOKEN} .")
    tuna_docker.inside("--network host --dns 8.8.8.8 ${docker_args} ") {
        env.TUNA_DB_HOSTNAME = "${db_host}"
        env.TUNA_DB_NAME="${db_name}"
        env.TUNA_DB_USER_NAME="${db_user}"
        env.TUNA_DB_PASSWORD="${db_password}"
        env.gateway_ip = "${gateway_ip}"
        env.gateway_port = "${gateway_port}"
        env.gateway_user = "${gateway_user}"
        env.TUNA_DOCKER_NAME="ci-tuna:${branch_id}"
        env.PYTHONPATH=env.WORKSPACE
        env.PATH="${env.WORKSPACE}/tuna:${env.PATH}"
        def sesh1 = runsql("select id from session order by id asc limit 1")

        def compiled_jobs = runsql("SELECT count(*) from conv_job where state = 'compiled' and reason = 'alexnet_${branch_id}';")
        sh "./tuna/go_fish.py miopen --fin_steps miopen_perf_eval -l alexnet_${branch_id} --session_id ${sesh1}"
        def eval_jobs = runsql("SELECT count(*) from conv_job where state = 'evaluated' and reason = 'alexnet_${branch_id}';")
        if(eval_jobs.toInteger() != compiled_jobs.toInteger())
        {
            error("Unable to eval all jobs for alexnet")
        }

        def compiled_conv_jobs = runsql("SELECT count(*) from conv_job where reason = 'conv_${branch_id}_v2' and state = 'compiled';")
        sh "./tuna/go_fish.py miopen --fin_steps miopen_perf_eval -l conv_${branch_id}_v2 --session_id ${sesh1}"
        def eval_conv_jobs = runsql("SELECT count(*) from conv_job where reason = 'conv_${branch_id}_v2' and state = 'evaluated';")
        def errored_conv_jobs = runsql("SELECT count(*) from conv_job where reason = 'conv_${branch_id}_v2' and state = 'errored';")
        if(eval_conv_jobs.toInteger() != compiled_conv_jobs.toInteger())
        {
            echo "#compiled jobs: ${compiled_conv_jobs}"
            echo "#evaluated jobs: ${eval_conv_jobs}"
            echo "#errored jobs: ${errored_conv_jobs}"
            error("Unable to eval all conv jobs")
        }

        def last_gold_v = runsql("SELECT max(golden_miopen_v) from conv_golden;")
        def next_gold_v = last_gold_v.toInteger() + 1
        sh "./tuna/go_fish.py miopen update_golden --session_id ${sesh1} --golden_v ${next_gold_v} --base_golden_v ${last_gold_v}"
        def golden_entries = runsql("SELECT count(*) from conv_golden where session= ${sesh1};")
        def fdb_entries = runsql("SELECT count(*) from conv_golden where session= ${sesh1};")
        if(golden_entries.toInteger() != fdb_entries.toInteger())
        {
            echo "#fdb jobs: ${fdb_entries}"
            echo "#goden jobs: ${golden_entries}"
            error("FDB entries and golden entries do not match")
        }
    }
}

def pytestSuite1() {
    def tuna_docker = docker.build("ci-tuna:${branch_id}_pytest1", "--build-arg FIN_TOKEN=${FIN_TOKEN} .")
    tuna_docker.inside("--network host  --dns 8.8.8.8") {
        env.TUNA_DB_HOSTNAME = "${db_host}"
        env.TUNA_DB_NAME="${db_name}"
        env.TUNA_DB_USER_NAME="${db_user}"
        env.TUNA_DB_PASSWORD="${db_password}"
        env.gateway_ip = "${gateway_ip}"
        env.gateway_port = "${gateway_port}"
        env.gateway_user = "${gateway_user}"
        env.TUNA_DOCKER_NAME="ci-tuna:${branch_id}_pytest1"
        env.PYTHONPATH=env.WORKSPACE
        env.PATH="${env.WORKSPACE}/tuna:${env.PATH}"
        addMachine(arch, num_cu, machine_ip, machine_local_ip, username, pwd, port)
        // download the latest perf db
        //runsql("DELETE FROM config_tags; DELETE FROM job; DELETE FROM config;")
        sshagent (credentials: ['bastion-ssh-key']) {   
           sh "coverage erase"
           sh "python3 -m coverage run -a -m pytest tests/test_export_db.py -s"            
           sh "python3 -m coverage run -a -m pytest tests/test_abort_file.py -s"
           sh "python3 -m coverage run -a -m pytest tests/test_analyze_parse_db.py -s"
           sh "python3 -m coverage run -a -m pytest tests/test_connection.py -s"
           // builder then evaluator in sequence
           sh "python3 -m coverage run -a -m pytest tests/test_importconfigs.py -s"
           sh "python3 -m coverage run -a -m pytest tests/test_machine.py -s"
           sh "python3 -m coverage run -a -m pytest tests/test_dbBase.py -s"
           sh "python3 -m coverage run -a -m pytest tests/test_driver.py -s"
           sh "python3 -m coverage run -a -m pytest tests/test_fin_class.py -s"
           sh "python3 -m coverage run -a -m pytest tests/test_fin_utils.py -s"
           sh "python3 -m coverage run -a -m pytest tests/test_add_session.py -s"
           sh "python3 -m coverage run -a -m pytest tests/test_merge_db.py -s"
           sh "python3 -m coverage run -a -m pytest tests/test_merge_db_functions.py -s"
           sh "python3 -m coverage run -a -m pytest tests/test_utility.py -s"
           sh "python3 -m coverage run -a -m pytest tests/test_example.py -s"
           sh "python3 -m coverage run -a -m pytest tests/test_yaml_parser.py -s"
           sh "python3 -m coverage run -a -m pytest tests/test_load_job.py -s"
           // The OBMC host used in the following test is down
           // sh "pytest tests/test_mmi.py "
        }
        sh "coverage report -m "
    }
}


def pytestSuite2() {
    def tuna_docker = docker.build("ci-tuna:${branch_id}_pytest2", "--build-arg FIN_TOKEN=${FIN_TOKEN} --build-arg BACKEND=HIPNOGPU .")
    tuna_docker.inside("--network host  --dns 8.8.8.8 ") {
        env.TUNA_DB_HOSTNAME = "${db_host}"
        env.TUNA_DB_NAME="${db_name}"
        env.TUNA_DB_USER_NAME="${db_user}"
        env.TUNA_DB_PASSWORD="${db_password}"
        env.gateway_ip = "${gateway_ip}"
        env.gateway_port = "${gateway_port}"
        env.gateway_user = "${gateway_user}"
        env.TUNA_DOCKER_NAME="ci-tuna:${branch_id}_pytest2"
        env.PYTHONPATH=env.WORKSPACE
        env.PATH="${env.WORKSPACE}/tuna:${env.PATH}"

        addMachine(arch, num_cu, machine_ip, machine_local_ip, username, pwd, port)
        // download the latest perf db
        //runsql("DELETE FROM config_tags; DELETE FROM job; DELETE FROM config;")
        sshagent (credentials: ['bastion-ssh-key']) {                 
           // test fin builder and test fin builder conv in sequence
           sh "python3 -m coverage run -a -m pytest tests/test_worker.py -s"
           sh "TUNA_LOGLEVEL=INFO python3 -m coverage run -a -m pytest tests/test_fin_builder.py -s"
        }
        sh "coverage report -m"
    }
}

def pytestSuite3AndCoverage(current_run, main_branch) {
    def tuna_docker = docker.build("ci-tuna:${branch_id}_pytest3", " --build-arg FIN_TOKEN=${FIN_TOKEN} --build-arg BACKEND=HIP .")
    tuna_docker.inside("--network host  --dns 8.8.8.8") {
        env.TUNA_DB_HOSTNAME = "${db_host}"
        env.TUNA_DB_NAME="${db_name}"
        env.TUNA_DB_USER_NAME="${db_user}"
        env.TUNA_DB_PASSWORD="${db_password}"
        env.gateway_ip = "${gateway_ip}"
        env.gateway_port = "${gateway_port}"
        env.gateway_user = "${gateway_user}"
        env.PYTHONPATH=env.WORKSPACE
        env.PATH="${env.WORKSPACE}/tuna:${env.PATH}"
        sshagent (credentials: ['bastion-ssh-key']) {                 
           sh "python3 -m coverage run -a -m pytest tests/test_fin_evaluator.py -s"
           sh "python3 -m coverage run -a -m pytest tests/test_update_golden.py -s"
        }
        sh "coverage report -m"
        sh "python3 -m coverage json"
        if (current_run == main_branch) {
            sh "python3 tests/covscripts/coverage.py ${main_branch}"
            archiveArtifacts artifacts: "${env.COVERAGE_ARTIFACT_FILE_NAME}", allowEmptyArchive: true, fingerprint: true
        } else {
        try {
          sh "wget ${env.TUNA_COVERAGE_URL}/${main_branch}/lastSuccessfulBuild/artifact/${env.COVERAGE_ARTIFACT_FILE_NAME}"
        } catch (Exception err) {
            currentBuild.result = 'SUCCESS'
        }
        if (fileExists("${env.COVERAGE_ARTIFACT_FILE_NAME}")) {
            sh "python3 tests/covscripts/coverage.py ${current_run}"
        } else {
            echo "File ${env.COVERAGE_ARTIFACT_FILE_NAME} not found. Skipping coverage.py execution"
        }
        }

    }
}

def runFormat() {
    node {
        checkout scm
        def tuna_docker = docker.build("ci-tuna:${branch_id}", "--build-arg FIN_TOKEN=${FIN_TOKEN} .")
        tuna_docker.inside("") {
            sh "yapf -d -r --style='{based_on_style: google, indent_width: 2}' tuna/ tests/ alembic/"
        }
    }
}

def runLint() {
    node {
          checkout scm
          def tuna_docker = docker.build("ci-tuna:${branch_id}", "--build-arg FIN_TOKEN=${FIN_TOKEN} .")
          tuna_docker.inside("") {
            sh "cd tuna && pylint -f parseable --max-args=8 --ignore-imports=no --indent-string='  ' *.py miopen/*.py example/*.py"
            sh "cd tuna && find miopen/scripts/ -type f -name '*.py' | xargs pylint -f parseable --max-args=8 --ignore-imports=no --indent-string='  '"
            sh "cd tuna && find miopen/driver/ -type f -name '*.py' | xargs pylint -f parseable --max-args=8 --ignore-imports=no --indent-string='  '"
            sh "cd tuna && find miopen/worker/ -type f -name '*.py' | xargs pylint -f parseable --max-args=8 --ignore-imports=no --indent-string='  '"
            sh "cd tuna && pylint -f parseable --max-args=8 --ignore-imports=no --indent-string='  ' miopen/subcmd/import_configs.py"
            sh "cd tuna && pylint -f parseable --max-args=8 --ignore-imports=no --indent-string='  ' miopen/subcmd/import_db.py"
            sh "cd tuna && pylint -f parseable --max-args=8 --ignore-imports=no --indent-string='  ' miopen/subcmd/export_db.py"
            sh "cd tuna && pylint -f parseable --max-args=8 --ignore-imports=no --indent-string='  ' miopen/subcmd/merge_db.py"
            sh "cd tuna && pylint -f parseable --max-args=8 --ignore-imports=no --indent-string='  ' miopen/subcmd/update_golden.py"
            sh "mypy tuna/miopen/utils/config_type.py"
            sh "mypy tuna/connection.py --ignore-missing-imports"
            sh "mypy tuna/abort.py --ignore-missing-imports"
            sh "mypy tuna/miopen/utils/analyze_parse_db.py --ignore-missing-imports"
            sh "mypy tuna/miopen/scripts/build_driver_cmd.py --ignore-missing-imports --follow-imports=skip"
            sh "mypy tuna/miopen/scripts/corrupt_configs.py --ignore-missing-imports --follow-imports=skip"
            sh "mypy tuna/miopen/subcmd/import_configs.py --ignore-missing-imports --follow-imports=skip"
            sh "mypy tuna/miopen/subcmd/load_job.py --ignore-missing-imports --follow-imports=skip"
            sh "mypy tuna/miopen/subcmd/export_db.py --ignore-missing-imports --follow-imports=skip"
            sh "mypy tuna/miopen/subcmd/update_golden.py --ignore-missing-imports --follow-imports=skip"
            sh "mypy tuna/miopen/parse_miopen_args.py --ignore-missing-imports --follow-imports=skip"
            sh "mypy tuna/miopen/driver/convolution.py --ignore-missing-imports"
            sh "mypy tuna/yaml_parser.py --ignore-missing-imports --follow-imports=skip"
            sh "mypy tuna/flask_example.py --ignore-missing-imports --follow-imports=skip"
            sh "mypy tuna/go_fish.py --ignore-missing-imports --follow-imports=skip"
            sh "mypy tuna/miopen/driver/batchnorm.py --ignore-missing-imports"
            sh "mypy tuna/miopen/worker/fin_class.py --ignore-missing-imports --follow-imports=skip"
            sh "mypy tuna/miopen/worker/fin_eval.py --ignore-missing-imports --follow-imports=skip"
            sh "mypy tuna/miopen/worker/fin_utils.py --ignore-missing-imports --follow-imports=skip"
            sh "mypy tuna/utils/db_utility.py --ignore-missing-imports --follow-imports=skip"
            sh "mypy tuna/worker_interface.py --ignore-missing-imports --follow-imports=skip"
            sh "mypy tuna/grafana_dict.py --ignore-missing-imports --follow-imports=skip"
            sh "mypy tuna/mituna_interface.py --ignore-missing-imports --follow-imports=skip"
            sh "mypy tuna/libraries.py"
            sh "mypy tuna/lib_utils.py --ignore-missing-imports --follow-imports=skip"
            sh "mypy tuna/machine_management_interface.py --ignore-missing-imports --follow-imports=skip"
            sh "yamllint tuna/miopen/yaml_files/*.yaml"
            sh "yamllint tuna/example/*.yaml"
            sh "mypy tuna/miopen/driver/base.py --ignore-missing-imports --follow-imports=skip"
            sh "mypy tuna/machine.py --ignore-missing-imports --follow-imports=skip"
            sh "mypy tuna/session_mixin.py --ignore-missing-imports --follow-imports=skip"
            sh "mypy tuna/parse_args.py --ignore-missing-imports --follow-imports=skip"
            sh "mypy tuna/tables_interface.py --ignore-missing-imports --follow-imports=skip"
            sh "mypy tuna/sql.py --ignore-missing-imports"
<<<<<<< HEAD
            sh "mypy tuna/example/example_lib.py --ignore-missing-imports --follow-imports=skip"
=======
            sh "mypy tuna/dbBase/sql_alchemy.py --ignore-missing-imports --follow-imports=skip"
>>>>>>> 2e6cb111
            sh "mypy tuna/dbBase/base_class.py --ignore-missing-imports"
          }
    }
}

def getJobReason()
{
  def job_reason = "${branch_name}_${miopen_branch_name}_${env.BUILD_ID}"
  return job_reason
}


def killContainer() {
  sh "srun --no-kill -p ${partition} -N 1-10 -l bash -c 'docker container list | grep  ${tuna_docker_name} | sed \"s#  #^#g\" | tr -s ^ | cut -d ^ -f 6 | xargs -I _ docker container kill _'"
  sh "srun --no-kill -p ${partition} -N 1-10 -l bash -c 'docker system prune -f'"
}

def getDockerName(backend)
{
  def tuna_docker_name = "${docker_registry}/ci-tuna:${branch_name}_${backend}_${env.BUILD_ID}"
  return tuna_docker_name
}

def LoadJobs()
{ 
  def script_args = ''
  def new_label = ''
  if(params.job_label == '')
  {
      new_label = getJobReason()
  }
  else
  {
      new_label = params.job_label
  }
  script_args = script_args + ' -l ' + "${new_label}"
  if(params.cmd != '')
  {
      script_args = script_args + " --cmd ${params.cmd} "
  }
  if(params.stage == 'fin_find')
  {
      script_args = script_args + " --fin_steps \"miopen_find_compile, miopen_find_eval\""
  }
  else if(params.stage == 'perf')
  {
      script_args = script_args + " --fin_steps \"miopen_perf_compile, miopen_perf_eval\""
  }
  if(params.all_configs)
  {
      script_args = script_args + " --all_configs "
  }
  else
  {
      script_args = script_args + " -t ${params.config_tag} "
  }
  echo "${script_args}"

  def build_args = "--build-arg FIN_TOKEN=${FIN_TOKEN} --build-arg ROCMVERSION=${params.rocm_version} --build-arg OSDB_BKC_VERSION=${params.osdb_bkc_version} --build-arg BACKEND=HIPNOGPU --build-arg MIOPEN_BRANCH=${miopen_branch_name} --build-arg DB_NAME=${params.db_name} --build-arg DB_USER_NAME=${db_user} --build-arg DB_USER_PASSWORD=${db_password} --build-arg DB_HOSTNAME=${db_host} ."
  if(params.base_image != '')
  {
    build_args = build_args + " --build-arg BASEIMAGE=${params.base_image} --build-arg ROCM_PRE=1"
  }
  def docker_run_args = "--network host --dns 8.8.8.8 -e TUNA_DB_HOSTNAME=${db_host} -e TUNA_DB_NAME=${params.db_name} -e TUNA_DB_USER_NAME=${db_user} -e TUNA_DB_PASSWORD=${db_password} -e gateway_ip=${gateway_ip} -e gateway_port=${gateway_port} -e gateway_user=${gateway_user} -e TUNA_LOGLEVEL=${params.tuna_loglevel}"

  sh "echo ${build_args}"
  def tuna_docker = docker.build("${tuna_docker_name}", "${build_args} ." )
  tuna_docker.inside("${docker_run_args}") {
      env.PYTHONPATH=env.WORKSPACE
      env.PATH="${env.WORKSPACE}/tuna:${env.PATH}"
      env.TUNA_LOGLEVEL="${tuna_loglevel}" 

      echo "./tuna/go_fish.py miopen load_job --session_id ${params.session_id} ${script_args}"
      sh "python3 ./tuna/go_fish.py miopen load_job --session_id ${params.session_id} ${script_args}"
  }
  tuna_docker.push()
}


def getSessionVals(session_id)
{
  String res = runsql("select arch, num_cu, rocm_v, miopen_v from session where id=${session_id};")

  def arch = res.split("[ \t]+")[0]
  def num_cu = res.split("[ \t]+")[1]
  def rocm_v = res.split("[ \t]+")[2]
  def miopen_v = res.split("[ \t]+")[3]
  echo "$arch $num_cu $rocm_v $miopen_v"

  def partition = "${arch}_${num_cu}"

  def osdb_bkc_version = ''
  def rocm_version = ''
  def subv_i = rocm_v.indexOf('-')
  def ver_len = rocm_v.length() - subv_i - 1
  if(ver_len > 3)
  {
    osdb_bkc_version=rocm_v.substring(subv_i+1)
  }
  else
  {
    rocm_version = rocm_v.substring(0, subv_i)
    //only use first 2 version numbers, eg 5.4, not 5.4.0
    fdot = rocm_version.indexOf('.')
    if(fdot > 0)
    {
      sdot = rocm_version.indexOf('.', fdot+1)
      if(sdot > 0)
      {
        rocm_version = rocm_version.substring(0, sdot)
        rocm_version = "'" + rocm_version + " " + rocm_v.substring(subv_i+1) + "'"
      }
    }
  }

  subv_i = miopen_v.indexOf('-dirty')
  if(subv_i >= 0)
  {
    miopen_v = miopen_v.substring(0, subv_i)
  }

  return [partition, osdb_bkc_version, rocm_version, miopen_v]
}


def applicUpdate(){
  def tuna_docker
  (_, osdb_bkc_version, rocm_version, miopen_v) = getSessionVals(params.session_id)

  def build_args = "--build-arg FIN_TOKEN=${FIN_TOKEN} --network host --build-arg ROCMVERSION=${rocm_version} --build-arg OSDB_BKC_VERSION=${osdb_bkc_version} --build-arg BACKEND=${backend} --build-arg MIOPEN_BRANCH=${miopen_v} --build-arg DB_NAME=${params.db_name} --build-arg DB_USER_NAME=${params.db_user} --build-arg DB_USER_PASSWORD=${params.db_password} --build-arg DB_HOSTNAME=${params.db_host} --build-arg MIOPEN_USE_MLIR=${params.use_mlir}"

  if(params.base_image != '')
  {
    build_args = build_args + " --build-arg BASEIMAGE=${params.base_image} --build-arg ROCM_PRE=1"
  }
  sh "echo ${build_args}"

  tuna_docker = docker.build("${tuna_docker_name}", "${build_args} ." )
  tuna_docker.push()

  def docker_args = "--network host  --dns 8.8.8.8 -e TUNA_DB_HOSTNAME=${db_host} -e TUNA_DB_NAME=${params.db_name} -e TUNA_DB_USER_NAME=${db_user} -e TUNA_DB_PASSWORD=${db_password} -e gateway_ip=${gateway_ip} -e gateway_port=${gateway_port} -e gateway_user=${gateway_user} -e TUNA_LOGLEVEL=${params.tuna_loglevel}"

  def use_tag = ''
  if(params.config_tag != '')
  {
    use_tag = "-l '${params.config_tag}'"
  }

  if(params.UPDATE_SOLVERS)
  {
    sh "srun --no-kill -p build-only -N 1 -l bash -c 'docker run ${docker_args} ${tuna_docker_name} ./tuna/go_fish.py miopen --update_solvers'"
    def num_solvers = runsql("SELECT count(*) from solver;")
    println "Number of solvers: ${num_solvers}"
    if (num_solvers.toInteger() == 0){
        error("Unable to add solvers from Fin")
    }
  }
  if(params.UPDATE_APPLICABILITY)
  {
    sh "srun --no-kill -p build-only -N 1 -l bash -c 'docker run ${docker_args} ${tuna_docker_name} ./tuna/go_fish.py miopen --update_applicability --session_id ${params.session_id} ${use_tag}'"
    def num_sapp = runsql("SELECT count(*) from conv_solver_applicability where session=${params.session_id};")
    println "Session ${params.session_id} applicability: ${num_sapp}"
    if (num_sapp.toInteger() == 0){
      error("Unable to get applicability from Fin")
    }
  }

}


def compile()
{
  def tuna_docker
  (_, osdb_bkc_version, rocm_version, miopen_v) = getSessionVals(params.session_id)

  def build_args = " --network host --build-arg FIN_TOKEN=${FIN_TOKEN} --build-arg ROCMVERSION=${rocm_version} --build-arg OSDB_BKC_VERSION=${osdb_bkc_version} --build-arg BACKEND=${backend} --build-arg MIOPEN_BRANCH=${miopen_v} --build-arg DB_NAME=${params.db_name} --build-arg DB_USER_NAME=${params.db_user} --build-arg DB_USER_PASSWORD=${params.db_password} --build-arg DB_HOSTNAME=${params.db_host} --build-arg MIOPEN_USE_MLIR=${params.use_mlir}"

  if(params.base_image != '')
  {
    build_args = build_args + " --build-arg BASEIMAGE=${params.base_image} --build-arg ROCM_PRE=1"
  }

  sh "echo ${build_args}"
  tuna_docker = docker.build("${tuna_docker_name}", "${build_args} ." )

  tuna_docker.inside("--network host  --dns 8.8.8.8 ") {
      env.PYTHONPATH=env.WORKSPACE
      env.PATH="${env.WORKSPACE}/tuna:${env.PATH}"
      env.TUNA_LOGLEVEL="${tuna_loglevel}"
      sh "pwd"
  }
  // push the image 
  tuna_docker.push()
  env_list = params.env.split(' ')
  for(item in env_list)
  {
    if(item.replaceAll("\\s","") != "")
    {
      if(item.contains("="))
      {
        docker_args += " -e ${item}"
      }
      else
      {
        error "Not added to env: ${item}"
      }
    }
  }

  if(params.stage == 'perf')
  {
    docker_args += " --privileged --device=/dev/kfd --device /dev/dri:/dev/dri:rw --volume /dev/dri:/dev/dri:rw --group-add video"
  }

  def compile_cmd = ''
  if(params.stage == 'fin_find')
  {
    compile_cmd = '--fin_steps miopen_find_compile'
  }
  else
  {
    compile_cmd = '--fin_steps miopen_perf_compile'
  }
  if(params.dynamic_solvers_only)
  {
    compile_cmd += ' --dynamic_solvers_only'
  }

  // Run the jobs on the cluster
  sh "srun --no-kill -p ${partition} -N 1-10 -l bash -c 'docker run ${docker_args} ${tuna_docker_name} python3 /tuna/tuna/go_fish.py miopen ${compile_cmd} --session_id ${params.session_id}'"
}


def evaluate(params)
{
  def tuna_docker
  (partition, osdb_bkc_version, rocm_version, miopen_v) = getSessionVals(params.session_id)

  def build_args = " --network host --build-arg FIN_TOKEN=${FIN_TOKEN} --build-arg ROCMVERSION=${rocm_version} --build-arg OSDB_BKC_VERSION=${osdb_bkc_version} --build-arg BACKEND=HIP --build-arg MIOPEN_BRANCH=${miopen_v} --build-arg DB_NAME=${params.db_name} --build-arg DB_USER_NAME=${params.db_user} --build-arg DB_USER_PASSWORD=${params.db_password} --build-arg DB_HOSTNAME=${params.db_host} --build-arg MIOPEN_USE_MLIR=${params.use_mlir}"

  if(params.base_image != '')
  {
    build_args = build_args + " --build-arg BASEIMAGE=${params.base_image} --build-arg ROCM_PRE=1"
  }

  sh "echo ${build_args}"
  tuna_docker = docker.build("${tuna_docker_name}", "${build_args} ." )
  tuna_docker.push()

  env_list = params.env.split(' ')
  for(item in env_list)
  {
    if(item.replaceAll("\\s","") != "")
    {
      if(item.contains("="))
      {
        docker_args += " -e ${item}"
      }
      else
      {
        error "Not added to env: ${item}"
      }
    }
  }
  def eval_cmd = ''
  if(params.stage == 'fin_find')
  {
    eval_cmd = '--fin_steps miopen_find_eval'
  }
  else
  {
    eval_cmd = '--fin_steps miopen_perf_eval'
  }
  if(params.dynamic_solvers_only)
  {
    eval_cmd += ' --dynamic_solvers_only'
  }

  sh "srun --no-kill -p ${partition} -N 1-10 -l bash -c 'docker run ${docker_args} ${tuna_docker_name} python3 /tuna/tuna/go_fish.py miopen ${eval_cmd} --session_id ${params.session_id} || scontrol requeue \$SLURM_JOB_ID'"
}

def doxygen() {
    node {
          checkout scm
          def tuna_docker = docker.build("ci-tuna:${branch_id}", "--build-arg FIN_TOKEN=${FIN_TOKEN} .")
          tuna_docker.inside("") {
            sh "cd doc && doxygen Doxyfile"
            def empty = sh returnStdout: true, script: "ls doc | wc -l"
            echo "${empty}"
            if (empty.toInteger() == 0){
              error("Unable to generate Doxygen file")
            }
          }
    }
}
<|MERGE_RESOLUTION|>--- conflicted
+++ resolved
@@ -607,11 +607,8 @@
             sh "mypy tuna/parse_args.py --ignore-missing-imports --follow-imports=skip"
             sh "mypy tuna/tables_interface.py --ignore-missing-imports --follow-imports=skip"
             sh "mypy tuna/sql.py --ignore-missing-imports"
-<<<<<<< HEAD
             sh "mypy tuna/example/example_lib.py --ignore-missing-imports --follow-imports=skip"
-=======
             sh "mypy tuna/dbBase/sql_alchemy.py --ignore-missing-imports --follow-imports=skip"
->>>>>>> 2e6cb111
             sh "mypy tuna/dbBase/base_class.py --ignore-missing-imports"
           }
     }
