--- conflicted
+++ resolved
@@ -607,12 +607,9 @@
             sh "mypy tuna/parse_args.py --ignore-missing-imports --follow-imports=skip"
             sh "mypy tuna/tables_interface.py --ignore-missing-imports --follow-imports=skip"
             sh "mypy tuna/sql.py --ignore-missing-imports"
-<<<<<<< HEAD
             sh "mypy tuna/example/example_tables.py --ignore-missing-imports --follow-imports=skip"
-=======
             sh "mypy tuna/dbBase/sql_alchemy.py --ignore-missing-imports --follow-imports=skip"
             sh "mypy tuna/dbBase/base_class.py --ignore-missing-imports"
->>>>>>> 2e6cb111
           }
     }
 }
