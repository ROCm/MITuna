--- conflicted
+++ resolved
@@ -24,12 +24,7 @@
       docker_args = "--network host -e TUNA_LOGLEVEL=${tuna_loglevel} -e TUNA_DB_HOSTNAME=${db_host} -e TUNA_DB_NAME=${params.db_name} -e TUNA_DB_USER_NAME=${db_user} -e TUNA_DB_PASSWORD=${db_password}"
       db_name = "${params.db_name}"
       partition = "${params.slurm_partition}"
-<<<<<<< HEAD
-      branch =  sh(script: "echo ${scm.branches[0].name} | sed 's/[^a-zA-Z0-9]/_/g' ", returnStdout: true).trim()
-      branch_id = "${branch}_${BUILD_ID}"
-=======
       branch_id = "${params.branch_name}_${BUILD_ID}"
->>>>>>> 81dfcb63
   }
   parameters {
     string(name: 'branch_name', defaultValue: 'compile_pipe_gold', description: '')
