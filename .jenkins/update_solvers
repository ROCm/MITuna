def shared_library_branch = scm.branches[0].name
if (shared_library_branch .contains("*/")) {
    shared_library_branch  = shared_library_branch.split("\\*/")[1]
   }
def util_lib="jenkins-shared@${shared_library_branch}"
echo "${util_lib}"

library "${util_lib}"

def VerifyArgs()
{
    if(params.session_id=='')
    {
        error "Session id is required!"
    }
}

pipeline {
  agent { node { label 'mysql' } }
    environment {
      db_host = "${params.db_host}"
      db_name = "${params.db_name}"
      db_user = "${params.db_user}"
      db_password = "${params.db_password}"
      branch_name = "${params.branch_name}"
      backend = 'HIPNOGPU'
      branch_id = "${params.branch_name}_${BUILD_ID}"
  }
  parameters {
    string(name: 'branch_name', defaultValue: 'applic_pipe_gold', description: '')
    booleanParam(name: "UPDATE_SOLVERS", defaultValue: true, description: "Enable or disable the solver update stage")
    booleanParam(name: "UPDATE_APPLICABILITY", defaultValue: false, description: "Enable or disable the applicability update stage")
    string(name: 'session_id', defaultValue: '', description: 'session id for update applicability')
    string(name: 'config_tag', defaultValue: '', description: 'add a config tag to restrict the search')
    choice(name: 'tuna_loglevel', choices: ['WARN', 'ERROR', 'INFO'], description: 'Log level for TUNA')
    choice(name: 'use_mlir', choices: ['On', 'Off'], description: 'Build MIOpen with MLIR enabled')
    string(name: 'db_host', defaultValue: "${headnode}", description: 'Name of the machine hosting the database instance')
    string(name: 'db_name', defaultValue: "${PIPELINE_DB_NAME}", description: 'Name of the database schema')
    string(name: 'db_user', defaultValue: "${PIPELINE_USER}", description: 'Username for the databse')
    string(name: 'db_password', defaultValue: "${PIPELINE_PWD}", description: 'Password for the user')
    string(name: 'docker_registry', defaultValue: "${headnode}:5000", description: 'Name of the docker registry for pushing images')
<<<<<<< HEAD
    //string(name: 'base_image', defaultValue: '', description: 'Put a fully qualified docker name here to use (optional)')
=======
>>>>>>> 2d007b99
  }
  stages {
    stage("Check params")
    {
      steps {
        VerifyArgs()   
      }
    }
    stage('fin Solvers') 
    {
      steps{
        script {
          utils.applicUpdate()
        }
      }
    }
  }
}<|MERGE_RESOLUTION|>--- conflicted
+++ resolved
@@ -39,10 +39,6 @@
     string(name: 'db_user', defaultValue: "${PIPELINE_USER}", description: 'Username for the databse')
     string(name: 'db_password', defaultValue: "${PIPELINE_PWD}", description: 'Password for the user')
     string(name: 'docker_registry', defaultValue: "${headnode}:5000", description: 'Name of the docker registry for pushing images')
-<<<<<<< HEAD
-    //string(name: 'base_image', defaultValue: '', description: 'Put a fully qualified docker name here to use (optional)')
-=======
->>>>>>> 2d007b99
   }
   stages {
     stage("Check params")
