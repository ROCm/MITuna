--- conflicted
+++ resolved
@@ -20,12 +20,7 @@
       backend = 'HIP'
       docker_args = "--network host -e TUNA_LOGLEVEL=${tuna_loglevel} -e TUNA_DB_HOSTNAME=${db_host} -e TUNA_DB_NAME=${params.db_name} -e TUNA_DB_USER_NAME=${db_user} -e TUNA_DB_PASSWORD=${db_password} -e gateway_ip=${gateway_ip} -e gateway_port=${gateway_port} -e gateway_user=${gateway_user} --privileged --device=/dev/kfd --device /dev/dri:/dev/dri:rw --volume /dev/dri:/dev/dri:rw --group-add video"
       db_name = "${params.db_name}"
-<<<<<<< HEAD
-      branch =  sh(script: "echo ${scm.branches[0].name} | sed 's/[^a-zA-Z0-9]/_/g' ", returnStdout: true).trim()
-      branch_id = "${branch}_${BUILD_ID}"
-=======
       branch_id = "${params.branch_name}_${BUILD_ID}"
->>>>>>> 81dfcb63
   }
   parameters {
     string(name: 'branch_name', defaultValue: 'eval_pipe_gold', description: '')
