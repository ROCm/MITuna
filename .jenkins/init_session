def shared_library_branch = scm.branches[0].name
if (shared_library_branch .contains("*/")) {
    shared_library_branch  = shared_library_branch.split("\\*/")[1]
   }
def util_lib="jenkins-shared@${shared_library_branch}"
echo "${util_lib}"

library "${util_lib}"

def initSession(){
  backend = "HIPNOGPU"
  def tuna_docker
  def tuna_docker_name = utils.getDockerName("HIPNOGPU")
  def build_args = " --network host --build-arg ROCMVERSION=${params.rocm_version} --build-arg OSDB_BKC_VERSION=${params.osdb_bkc_version} --build-arg BACKEND=${backend} --build-arg MIOPEN_BRANCH=${miopen_branch_name} --build-arg DB_NAME=${params.db_name} --build-arg DB_USER_NAME=${db_user} --build-arg DB_USER_PASSWORD=${db_password} --build-arg DB_HOSTNAME=${db_host} --build-arg MIOPEN_USE_MLIR=${params.use_mlir}"

  if(params.base_image != '')
  {
    build_args = build_args + " --build-arg BASEIMAGE=${params.base_image} --build-arg ROCM_PRE=1"
  }
  sh "echo ${build_args}"

  tuna_docker = docker.build("${tuna_docker_name}", "${build_args} ." )

  def docker_run_args = "--network host  --dns 8.8.8.8 --device=/dev/kfd --device /dev/dri:/dev/dri:rw --volume /dev/dri:/dev/dri:rw --group-add video -e TUNA_DB_HOSTNAME=${db_host} -e TUNA_DB_NAME=${params.db_name} -e TUNA_DB_USER_NAME=${db_user} -e TUNA_DB_PASSWORD=${db_password} -e gateway_ip=${gateway_ip} -e gateway_port=${gateway_port} -e gateway_user=${gateway_user} -e TUNA_LOGLEVEL=${params.tuna_loglevel}"

  def num_session_prev = utils.runsql("SELECT count(*) from session where reason='${job_label}';")

  if(params.arch != '' && params.num_cu != '')
  {
    def margs = "-a ${params.arch} -n ${params.num_cu}"
    sh "docker run ${docker_run_args} ${tuna_docker_name} ./tuna/go_fish.py miopen --init_session -l ${job_label} ${margs}"
  }
  else
  {
    tuna_docker.push()
    sh "srun --no-kill -p ${slurm_partition} -N 1 -l bash -c 'docker run ${docker_run_args} ${tuna_docker_name} ./tuna/go_fish.py miopen --init_session -l ${job_label}'"
  }

  def num_session_now = utils.runsql("SELECT count(*) from session where reason='${job_label}';")
  println "Number of ${job_label} sessions: ${num_session_now}"
  if(num_session_prev.toInteger() >= num_session_now.toInteger()){
      error("Session is not correctly initialized with the reason:${job_label}")
  }

  def session_ids = utils.runsql("SELECT id from session where reason='${job_label}' order by id desc;")
  println "${job_label} session id(s): ${session_ids}"
}

def VerifyArgs()
{
    if(params.rocm_version == '' && params.osdb_bkc_version == '')
    {
      error "Either ROCm version or OSDB build number is required"
    }

    if(params.rocm_version != '' && params.osdb_bkc_version != '')
    {
      error "Can only specify either the ROCm version or the OSDB build number"
    }

    if(params.job_label=='')
    {
        error "Job label is required for init session!"
    }
}

pipeline {
  agent { node { label 'mysql' } }
  environment {
      db_name = "${params.db_name}"
      db_host = "${params.db_host}"
      db_user = "${params.db_user}"
      db_password = "${params.db_password}"
<<<<<<< HEAD
      branch =  sh(script: "echo ${scm.branches[0].name} | sed 's/[^a-zA-Z0-9]/_/g' ", returnStdout: true).trim()
      branch_id = "${branch}_${BUILD_ID}"
=======
      branch_id = "${params.branch_name}_${BUILD_ID}"
>>>>>>> 81dfcb63
  }
  parameters {
    string(name: 'branch_name', defaultValue: 'init_session', description: '')
    string(name: 'miopen_branch_name', defaultValue: 'develop', description: 'MIOpen branch used to build dockers')
    string(name: 'slurm_partition', defaultValue: 'gpu-node', description: 'Name of the slurm partition to run jobs on')    
    string(name: 'arch', defaultValue: '', description: 'Manual override arch')
    string(name: 'num_cu', defaultValue: '', description: 'Manual override num_cu')
    string(name: 'job_label', defaultValue: '', description: 'Label for new session')
    choice(name: 'tuna_loglevel', choices: ['WARN', 'ERROR', 'INFO'], description: 'Log level for TUNA')
    choice(name: 'use_mlir', choices: ['On', 'Off'], description: 'Build MIOpen with MLIR enabled')
    string(name: 'db_host', defaultValue: "${headnode}", description: 'Name of the machine hosting the database instance')
    string(name: 'rocm_version', defaultValue: '', description: 'Version of ROCm for base docker packages, exclusive with osdb_bkc_version')
    string(name: 'osdb_bkc_version', defaultValue: '', description: 'Build number for OSDB, exclusive with rocm_version')
    string(name: 'db_name', defaultValue: "${PIPELINE_DB_NAME}", description: 'Name of the database schema')
    string(name: 'db_user', defaultValue: "${PIPELINE_USER}", description: 'Username for the databse')
    string(name: 'db_password', defaultValue: "${PIPELINE_PWD}", description: 'Password for the user')
    string(name: 'docker_registry', defaultValue: "${headnode}:5000", description: 'Name of the docker registry for pushing images')
    string(name: 'base_image', defaultValue: '', description: 'Put a fully qualified docker name here to use (optional)')
  }
  stages {
    stage("Check params")
    {
      steps {
        VerifyArgs()   
      }
    }
    stage('fin Solvers') 
    {
      steps{
        initSession()
      }
    }
  }
}<|MERGE_RESOLUTION|>--- conflicted
+++ resolved
@@ -71,12 +71,7 @@
       db_host = "${params.db_host}"
       db_user = "${params.db_user}"
       db_password = "${params.db_password}"
-<<<<<<< HEAD
-      branch =  sh(script: "echo ${scm.branches[0].name} | sed 's/[^a-zA-Z0-9]/_/g' ", returnStdout: true).trim()
-      branch_id = "${branch}_${BUILD_ID}"
-=======
       branch_id = "${params.branch_name}_${BUILD_ID}"
->>>>>>> 81dfcb63
   }
   parameters {
     string(name: 'branch_name', defaultValue: 'init_session', description: '')
