--- conflicted
+++ resolved
@@ -36,15 +36,9 @@
     sh "srun --no-kill -p ${slurm_partition} -N 1 -l bash -c 'docker run ${docker_run_args} ${tuna_docker_name} ./tuna/go_fish.py miopen --init_session -l ${job_label}'"
   }
 
-<<<<<<< HEAD
-  def num_session2 = utils.runsql("SELECT count(*) from session where reason='${job_label}';")
-  println "Number of ${job_label} sessions: ${num_session2}"
-  if(num_session.toInteger() >= num_session2.toInteger()){
-=======
   def num_session_now = utils.runsql("SELECT count(*) from session where reason='${job_label}';")
   println "Number of ${job_label} sessions: ${num_session_now}"
   if(num_session_prev.toInteger() >= num_session_now.toInteger()){
->>>>>>> 59c5d28e
       error("Session is not correctly initialized with the reason:${job_label}")
   }
 }
