#!/usr/bin/env python3
###############################################################################
#
# MIT License
#
# Copyright (c) 2022 Advanced Micro Devices, Inc.
#
# Permission is hereby granted, free of charge, to any person obtaining a copy
# of this software and associated documentation files (the "Software"), to deal
# in the Software without restriction, including without limitation the rights
# to use, copy, modify, merge, publish, distribute, sublicense, and/or sell
# copies of the Software, and to permit persons to whom the Software is
# furnished to do so, subject to the following conditions:
#
# The above copyright notice and this permission notice shall be included in all
# copies or substantial portions of the Software.
#
# THE SOFTWARE IS PROVIDED "AS IS", WITHOUT WARRANTY OF ANY KIND, EXPRESS OR
# IMPLIED, INCLUDING BUT NOT LIMITED TO THE WARRANTIES OF MERCHANTABILITY,
# FITNESS FOR A PARTICULAR PURPOSE AND NONINFRINGEMENT. IN NO EVENT SHALL THE
# AUTHORS OR COPYRIGHT HOLDERS BE LIABLE FOR ANY CLAIM, DAMAGES OR OTHER
# LIABILITY, WHETHER IN AN ACTION OF CONTRACT, TORT OR OTHERWISE, ARISING FROM,
# OUT OF OR IN CONNECTION WITH THE SOFTWARE OR THE USE OR OTHER DEALINGS IN THE
# SOFTWARE.
#
###############################################################################
import json
import os
import sys
import copy
from sqlalchemy.inspection import inspect

from utils import CfgImportArgs, LdJobArgs, GoFishArgs
from utils import get_worker_args, add_test_session
from tuna.dbBase.sql_alchemy import DbSession
from tuna.miopen.db.tables import MIOpenDBTables
from tuna.miopen.miopen_lib import MIOpen
from tuna.miopen.subcmd.import_configs import import_cfgs
from tuna.miopen.subcmd.load_job import add_jobs
from tuna.miopen.utils.config_type import ConfigType
from tuna.miopen.utils.metadata import ALG_SLV_MAP
from tuna.miopen.worker.fin_class import FinClass
from tuna.miopen.db.solver import get_solver_ids
from tuna.utils.db_utility import connect_db
from tuna.utils.logger import setup_logger
from tuna.utils.machine_utility import load_machines
from tuna.miopen.celery_tuning.celery_tasks import prep_kwargs
from tuna.miopen.utils.lib_helper import get_worker
<<<<<<< HEAD
from tuna.utils.utility import serialize_job_config_row
=======
from tuna.utils.utility import serialize_job_config_row, SimpleDict
from utils import CfgImportArgs, LdJobArgs, GoFishArgs
from utils import get_worker_args, add_test_session
from tuna.miopen.utils.helper import set_job_state
>>>>>>> 1e44a607
from tuna.libraries import Operation
from tuna.miopen.celery_tuning.celery_tasks import prep_worker

sys.path.append("../tuna")
sys.path.append("tuna")

this_path = os.path.dirname(__file__)

solver_id_map = get_solver_ids()


def add_cfgs():
  #import configs
  args = CfgImportArgs()
  args.tag = 'tuna_pytest_fin_eval'
  args.mark_recurrent = True
  args.file_name = f"{this_path}/../utils/configs/conv_configs_NCHW.txt"

  dbt = MIOpenDBTables(config_type=args.config_type)
  import_cfgs(args, dbt, setup_logger('test_fin_eval'))
  return dbt


def add_fin_find_eval_job(session_id, dbt):
  #load jobs
  args = LdJobArgs
  args.label = 'tuna_pytest_fin_eval'
  args.tag = 'tuna_pytest_fin_eval'
  args.fin_steps = ['miopen_find_eval']
  args.session_id = session_id
  logger = setup_logger('test_add_fin_find_eval_job')

  #limit job scope
  args.algo = "miopenConvolutionAlgoDirect"
  solver_arr = ALG_SLV_MAP[args.algo]
  if solver_arr:
    solver_ids = []
    for solver in solver_arr:
      sid = solver_id_map.get(solver, None)
      solver_ids.append((solver, sid))
    args.solvers = solver_ids

  connect_db()
  return add_jobs(args, dbt, logger)


def add_fake_fdb_entries(job_query, dbt, kernel_group):

  with DbSession() as session:
    kernel_obj = dbt.kernel_cache()

    kernel_obj.kernel_group = kernel_group
    kernel_obj.kernel_name = 'placeholder'
    kernel_obj.kernel_args = 'no-args'
    kernel_obj.kernel_blob = bytes('nothing_here', 'utf-8')
    kernel_obj.kernel_hash = '0'
    kernel_obj.uncompressed_size = '0'

    session.add(kernel_obj)
    session.commit()

    job_entries = job_query.all()
    for entry in job_entries:
      fdb_entry = dbt.find_db_table()
      fdb_entry.config = entry.config
      fdb_entry.solver = solver_id_map.get(entry.solver)
      fdb_entry.opencl = False
      fdb_entry.session = dbt.session.id
      fdb_entry.fdb_key = 'nil'
      fdb_entry.params = 'nil'
      fdb_entry.kernel_time = -1
      fdb_entry.workspace_sz = 0
      fdb_entry.kernel_group = kernel_group
      session.add(fdb_entry)

    session.commit()


def test_fin_evaluator():
  miopen = MIOpen()
  miopen.args = GoFishArgs()
  machine_lst = load_machines(miopen.args)
  machine = machine_lst[0]
  miopen.args.label = 'tuna_pytest_fin_eval'
  miopen.args.session_id = add_test_session(label='tuna_pytest_fin_eval')

  #update solvers
  kwargs = get_worker_args(miopen.args, machine, miopen)
  fin_worker = FinClass(**kwargs)
  assert fin_worker.get_solvers()

  add_cfgs()
  dbt = MIOpenDBTables(config_type=ConfigType.convolution,
                       session_id=miopen.args.session_id)

  args = GoFishArgs()
  machine_lst = load_machines(args)
  miopen.args.update_applicability = True

  worker_lst = miopen.compose_worker_list(machine_lst)
  for worker in worker_lst:
    worker.join()

  #load jobs
  args = LdJobArgs
  args.label = 'tuna_pytest_fin_eval'
  args.tag = 'tuna_pytest_fin_eval'
  args.fin_steps = ['miopen_find_eval']
  args.session_id = miopen.args.session_id

  logger = setup_logger('test_fin_evaluator')
  num_jobs = add_jobs(args, dbt, logger)
  assert num_jobs > 0

  miopen.args.fin_steps = ["miopen_find_eval"]
  miopen.args.label = 'tuna_pytest_fin_eval'
  miopen.fetch_state.add('new')
  miopen.operation = Operation.EVAL
  miopen.set_state = 'eval_start'
  miopen.dbt = MIOpenDBTables(session_id=miopen.args.session_id,
                              config_type=ConfigType.convolution)
  with DbSession() as session:
    jobs = miopen.get_jobs(session, miopen.fetch_state, miopen.set_state,
                           miopen.args.session_id)
  entries = list(jobs)
  job_config_rows = miopen.compose_work_objs_fin(session, entries, miopen.dbt)
<<<<<<< HEAD
  assert job_config_rows

  f_vals = miopen.get_f_vals(machine, range(0))
  kwargs = miopen.get_kwargs(0, f_vals, tuning=True)
=======
  assert (job_config_rows)

  f_vals = miopen.get_f_vals(machine, range(0))
  kwargs = miopen.get_kwargs(0, f_vals, tuning=True)
  num_gpus = Value('i', 1)
  v = Value('i', 0)
  e = Value('i', 0)
>>>>>>> 1e44a607
  kwargs['avail_gpus'] = 1
  fdb_attr = [column.name for column in inspect(miopen.dbt.find_db_table).c]
  fdb_attr.remove("insert_ts")
  fdb_attr.remove("update_ts")

  res_set = []
  for elem in job_config_rows:
    job_dict, config_dict = serialize_job_config_row(elem)
    context = {
        'job': job_dict,
        'config': config_dict,
        'operation': miopen.operation,
        'arch': miopen.dbt.session.arch,
        'num_cu': miopen.dbt.session.num_cu,
        'kwargs': kwargs,
        'fdb_attr': fdb_attr
    }

    worker = prep_worker(copy.deepcopy(context))
    worker.dbt = miopen.dbt
    worker.fin_steps = miopen.args.fin_steps
    fin_json = worker.run()
    res_set.append((fin_json, context))

  with DbSession() as session:
    for fin_json, context in res_set:
      #testing process_fin_evaluator results
      miopen.process_fin_evaluator_results(session, fin_json, context)

  with DbSession() as session:
    valid_fin_err = session.query(dbt.job_table).filter(dbt.job_table.session==miopen.args.session_id)\
                                         .filter(dbt.job_table.state=='errored')\
                                         .filter(dbt.job_table.result.contains('%Find Compile: No results%'))\
                                         .count()
    #ommiting valid Fin/MIOpen errors
    num_jobs = num_jobs - valid_fin_err
    count = session.query(dbt.job_table).filter(dbt.job_table.session==miopen.args.session_id)\
                                         .filter(dbt.job_table.state=='evaluated').count()
    assert count == num_jobs

  assert kwargs['fin_steps'] == ['miopen_find_eval']

  job_config = job_config_rows[0]
  job_dict, config_dict = serialize_job_config_row(job_config)
  #testing prep_kwargs
  worker_kwargs = prep_kwargs(
      context['kwargs'],
      [context['job'], context['config'], context['operation']])
  assert worker_kwargs['config']
  assert worker_kwargs['job']
  assert worker_kwargs['fin_steps'] == ['miopen_find_eval']
  fin_eval = get_worker(worker_kwargs, miopen.operation)

  #testing check_gpu
  fin_eval.check_gpu()

  # test get_fin_input
  file_name = fin_eval.get_fin_input()
  assert file_name

  find_eval_file = f"{this_path}/../utils/test_files/fin_output_find_eval.json"
  fin_json = json.loads(machine.read_file(find_eval_file))[1:]
  assert len(fin_json) == 1<|MERGE_RESOLUTION|>--- conflicted
+++ resolved
@@ -46,14 +46,7 @@
 from tuna.utils.machine_utility import load_machines
 from tuna.miopen.celery_tuning.celery_tasks import prep_kwargs
 from tuna.miopen.utils.lib_helper import get_worker
-<<<<<<< HEAD
 from tuna.utils.utility import serialize_job_config_row
-=======
-from tuna.utils.utility import serialize_job_config_row, SimpleDict
-from utils import CfgImportArgs, LdJobArgs, GoFishArgs
-from utils import get_worker_args, add_test_session
-from tuna.miopen.utils.helper import set_job_state
->>>>>>> 1e44a607
 from tuna.libraries import Operation
 from tuna.miopen.celery_tuning.celery_tasks import prep_worker
 
@@ -180,20 +173,11 @@
                            miopen.args.session_id)
   entries = list(jobs)
   job_config_rows = miopen.compose_work_objs_fin(session, entries, miopen.dbt)
-<<<<<<< HEAD
   assert job_config_rows
 
   f_vals = miopen.get_f_vals(machine, range(0))
   kwargs = miopen.get_kwargs(0, f_vals, tuning=True)
-=======
-  assert (job_config_rows)
-
-  f_vals = miopen.get_f_vals(machine, range(0))
-  kwargs = miopen.get_kwargs(0, f_vals, tuning=True)
-  num_gpus = Value('i', 1)
-  v = Value('i', 0)
-  e = Value('i', 0)
->>>>>>> 1e44a607
+
   kwargs['avail_gpus'] = 1
   fdb_attr = [column.name for column in inspect(miopen.dbt.find_db_table).c]
   fdb_attr.remove("insert_ts")
