#!/usr/bin/env python3
###############################################################################
#
# MIT License
#
# Copyright (c) 2022 Advanced Micro Devices, Inc.
#
# Permission is hereby granted, free of charge, to any person obtaining a copy
# of this software and associated documentation files (the "Software"), to deal
# in the Software without restriction, including without limitation the rights
# to use, copy, modify, merge, publish, distribute, sublicense, and/or sell
# copies of the Software, and to permit persons to whom the Software is
# furnished to do so, subject to the following conditions:
#
# The above copyright notice and this permission notice shall be included in all
# copies or substantial portions of the Software.
#
# THE SOFTWARE IS PROVIDED "AS IS", WITHOUT WARRANTY OF ANY KIND, EXPRESS OR
# IMPLIED, INCLUDING BUT NOT LIMITED TO THE WARRANTIES OF MERCHANTABILITY,
# FITNESS FOR A PARTICULAR PURPOSE AND NONINFRINGEMENT. IN NO EVENT SHALL THE
# AUTHORS OR COPYRIGHT HOLDERS BE LIABLE FOR ANY CLAIM, DAMAGES OR OTHER
# LIABILITY, WHETHER IN AN ACTION OF CONTRACT, TORT OR OTHERWISE, ARISING FROM,
# OUT OF OR IN CONNECTION WITH THE SOFTWARE OR THE USE OR OTHER DEALINGS IN THE
# SOFTWARE.
#
###############################################################################
import json
import os
import sys
import copy
<<<<<<< HEAD
from multiprocessing import Value, Lock, Queue
=======
>>>>>>> e93bead2
from sqlalchemy.inspection import inspect

from utils import CfgImportArgs, LdJobArgs, GoFishArgs
from utils import get_worker_args, add_test_session
from tuna.dbBase.sql_alchemy import DbSession
from tuna.miopen.db.tables import MIOpenDBTables
from tuna.miopen.miopen_lib import MIOpen
from tuna.miopen.subcmd.import_configs import import_cfgs
from tuna.miopen.subcmd.load_job import add_jobs
from tuna.miopen.utils.config_type import ConfigType
from tuna.miopen.utils.metadata import ALG_SLV_MAP
from tuna.miopen.worker.fin_class import FinClass
from tuna.miopen.db.solver import get_solver_ids
from tuna.utils.db_utility import connect_db
from tuna.utils.logger import setup_logger
from tuna.utils.machine_utility import load_machines
<<<<<<< HEAD
from tuna.machine import Machine
from tuna.miopen.celery_tuning.celery_tasks import prep_kwargs
from tuna.miopen.utils.lib_helper import get_worker
from tuna.utils.utility import serialize_job_config_row, SimpleDict
from utils import CfgImportArgs, LdJobArgs, GoFishArgs
from utils import get_worker_args, add_test_session
#from tuna.miopen.utils.json_to_sql import process_fdb_eval
from tuna.miopen.utils.helper import set_job_state
=======
from tuna.miopen.celery_tuning.celery_tasks import prep_kwargs
from tuna.miopen.utils.lib_helper import get_worker
from tuna.utils.utility import serialize_job_config_row
>>>>>>> e93bead2
from tuna.libraries import Operation
from tuna.miopen.celery_tuning.celery_tasks import prep_worker

sys.path.append("../tuna")
sys.path.append("tuna")

this_path = os.path.dirname(__file__)

<<<<<<< HEAD
=======
solver_id_map = get_solver_ids()


>>>>>>> e93bead2
def add_cfgs():
  #import configs
  args = CfgImportArgs()
  args.tag = 'tuna_pytest_fin_eval'
  args.mark_recurrent = True
  args.file_name = f"{this_path}/../utils/configs/conv_configs_NCHW.txt"

  dbt = MIOpenDBTables(config_type=args.config_type)
  import_cfgs(args, dbt, setup_logger('test_fin_eval'))
  return dbt


def add_fin_find_eval_job(session_id, dbt):
  #load jobs
  args = LdJobArgs
  args.label = 'tuna_pytest_fin_eval'
  args.tag = 'tuna_pytest_fin_eval'
  args.fin_steps = ['miopen_find_eval']
  args.session_id = session_id
  logger = setup_logger('test_add_fin_find_eval_job')

  #limit job scope
  args.algo = "miopenConvolutionAlgoDirect"
  solver_arr = ALG_SLV_MAP[args.algo]
  if solver_arr:
    solver_ids = []
    for solver in solver_arr:
      sid = solver_id_map.get(solver, None)
      solver_ids.append((solver, sid))
    args.solvers = solver_ids

  connect_db()
  return add_jobs(args, dbt, logger)


def add_fake_fdb_entries(job_query, dbt, kernel_group):

  with DbSession() as session:
    kernel_obj = dbt.kernel_cache()

    kernel_obj.kernel_group = kernel_group
    kernel_obj.kernel_name = 'placeholder'
    kernel_obj.kernel_args = 'no-args'
    kernel_obj.kernel_blob = bytes('nothing_here', 'utf-8')
    kernel_obj.kernel_hash = '0'
    kernel_obj.uncompressed_size = '0'

    session.add(kernel_obj)
    session.commit()

    job_entries = job_query.all()
    for entry in job_entries:
      fdb_entry = dbt.find_db_table()
      fdb_entry.config = entry.config
      fdb_entry.solver = solver_id_map.get(entry.solver)
      fdb_entry.opencl = False
      fdb_entry.session = dbt.session.id
      fdb_entry.fdb_key = 'nil'
      fdb_entry.params = 'nil'
      fdb_entry.kernel_time = -1
      fdb_entry.workspace_sz = 0
      fdb_entry.kernel_group = kernel_group
      session.add(fdb_entry)

    session.commit()


def test_fin_evaluator():
  miopen = MIOpen()
  miopen.args = GoFishArgs()
  machine_lst = load_machines(miopen.args)
  machine = machine_lst[0]
  miopen.args.label = 'tuna_pytest_fin_eval'
  miopen.args.session_id = add_test_session(label='tuna_pytest_fin_eval')
  print('miopen sess_id: %s', miopen.args.session_id)

  #update solvers
  kwargs = get_worker_args(miopen.args, machine, miopen)
  fin_worker = FinClass(**kwargs)
  assert fin_worker.get_solvers()

  add_cfgs()
  dbt = MIOpenDBTables(config_type=ConfigType.convolution,
                       session_id=miopen.args.session_id)

  args = GoFishArgs()
  machine_lst = load_machines(args)
  miopen.args.update_applicability = True
<<<<<<< HEAD

  worker_lst = miopen.compose_worker_list(machine_lst)
  for worker in worker_lst:
    worker.join()

=======

  worker_lst = miopen.compose_worker_list(machine_lst)
  for worker in worker_lst:
    worker.join()

>>>>>>> e93bead2
  #load jobs
  args = LdJobArgs
  args.label = 'tuna_pytest_fin_eval'
  args.tag = 'tuna_pytest_fin_eval'
  args.fin_steps = ['miopen_find_eval']
  args.session_id = miopen.args.session_id

  logger = setup_logger('test_fin_evaluator')
  num_jobs = add_jobs(args, dbt, logger)
  assert num_jobs > 0
<<<<<<< HEAD
  print('num_jobs: %s', num_jobs)
=======
>>>>>>> e93bead2

  miopen.args.fin_steps = ["miopen_find_eval"]
  miopen.args.label = 'tuna_pytest_fin_eval'
  miopen.fetch_state.add('new')
  miopen.operation = Operation.EVAL
  miopen.set_state = 'eval_start'
  miopen.dbt = MIOpenDBTables(session_id=miopen.args.session_id,
                              config_type=ConfigType.convolution)
  with DbSession() as session:
    jobs = miopen.get_jobs(session, miopen.fetch_state, miopen.set_state,
                           miopen.args.session_id)
<<<<<<< HEAD
  entries = [job for job in jobs]
  print('num entries: %s', entries)
  job_config_rows = miopen.compose_work_objs_fin(session, entries, miopen.dbt)
  assert (job_config_rows)
  print('job_config_rows:%s', job_config_rows)

  #assert (len(job_config_rows) == 80)

  f_vals = miopen.get_f_vals(machine, range(0))
  kwargs = miopen.get_kwargs(0, f_vals, tuning=True)
  num_gpus = Value('i', 1)
  v = Value('i', 0)
  e = Value('i', 0)
  #kwargs['num_procs'] = num_gpus
=======
  entries = list(jobs)
  job_config_rows = miopen.compose_work_objs_fin(session, entries, miopen.dbt)
  assert job_config_rows

  f_vals = miopen.get_f_vals(machine, range(0))
  kwargs = miopen.get_kwargs(0, f_vals, tuning=True)

>>>>>>> e93bead2
  kwargs['avail_gpus'] = 1
  fdb_attr = [column.name for column in inspect(miopen.dbt.find_db_table).c]
  fdb_attr.remove("insert_ts")
  fdb_attr.remove("update_ts")

  res_set = []
  for elem in job_config_rows:
    job_dict, config_dict = serialize_job_config_row(elem)
    context = {
        'job': job_dict,
        'config': config_dict,
        'operation': miopen.operation,
        'arch': miopen.dbt.session.arch,
        'num_cu': miopen.dbt.session.num_cu,
        'kwargs': kwargs,
        'fdb_attr': fdb_attr
    }

    worker = prep_worker(copy.deepcopy(context))
    worker.dbt = miopen.dbt
    worker.fin_steps = miopen.args.fin_steps
    fin_json = worker.run()
<<<<<<< HEAD
    print('fin_json: %s', fin_json)
=======
>>>>>>> e93bead2
    res_set.append((fin_json, context))

  with DbSession() as session:
    for fin_json, context in res_set:
<<<<<<< HEAD
=======
      #testing process_fin_evaluator results
>>>>>>> e93bead2
      miopen.process_fin_evaluator_results(session, fin_json, context)

  with DbSession() as session:
    valid_fin_err = session.query(dbt.job_table).filter(dbt.job_table.session==miopen.args.session_id)\
                                         .filter(dbt.job_table.state=='errored')\
                                         .filter(dbt.job_table.result.contains('%Find Compile: No results%'))\
                                         .count()
    #ommiting valid Fin/MIOpen errors
<<<<<<< HEAD
    num_jobs = (num_jobs - valid_fin_err)
    count = session.query(dbt.job_table).filter(dbt.job_table.session==miopen.args.session_id)\
                                         .filter(dbt.job_table.state=='evaluated').count()
    assert (count == num_jobs)

  assert (kwargs['fin_steps'] == ['miopen_find_eval'])

  job_config = job_config_rows[0]
  job_dict, config_dict = serialize_job_config_row(job_config)
  worker_kwargs = prep_kwargs(
      context['kwargs'],
      [context['job'], context['config'], context['operation']])
  assert (worker_kwargs['config'])
  assert (worker_kwargs['job'])
  assert (worker_kwargs['fin_steps'] == ['miopen_find_eval'])
  fin_eval = get_worker(worker_kwargs, miopen.operation)

=======
    num_jobs = num_jobs - valid_fin_err
    count = session.query(dbt.job_table).filter(dbt.job_table.session==miopen.args.session_id)\
                                         .filter(dbt.job_table.state=='evaluated').count()
    assert count == num_jobs

  assert kwargs['fin_steps'] == ['miopen_find_eval']

  job_config = job_config_rows[0]
  job_dict, config_dict = serialize_job_config_row(job_config)
  #testing prep_kwargs
  worker_kwargs = prep_kwargs(
      context['kwargs'],
      [context['job'], context['config'], context['operation']])
  assert worker_kwargs['config']
  assert worker_kwargs['job']
  assert worker_kwargs['fin_steps'] == ['miopen_find_eval']
  fin_eval = get_worker(worker_kwargs, miopen.operation)

  #testing check_gpu
>>>>>>> e93bead2
  fin_eval.check_gpu()

  # test get_fin_input
  file_name = fin_eval.get_fin_input()
<<<<<<< HEAD
  assert (file_name)
=======
  assert file_name
>>>>>>> e93bead2

  find_eval_file = f"{this_path}/../utils/test_files/fin_output_find_eval.json"
  fin_json = json.loads(machine.read_file(find_eval_file))[1:]
  assert len(fin_json) == 1<|MERGE_RESOLUTION|>--- conflicted
+++ resolved
@@ -28,10 +28,6 @@
 import os
 import sys
 import copy
-<<<<<<< HEAD
-from multiprocessing import Value, Lock, Queue
-=======
->>>>>>> e93bead2
 from sqlalchemy.inspection import inspect
 
 from utils import CfgImportArgs, LdJobArgs, GoFishArgs
@@ -48,20 +44,9 @@
 from tuna.utils.db_utility import connect_db
 from tuna.utils.logger import setup_logger
 from tuna.utils.machine_utility import load_machines
-<<<<<<< HEAD
-from tuna.machine import Machine
-from tuna.miopen.celery_tuning.celery_tasks import prep_kwargs
-from tuna.miopen.utils.lib_helper import get_worker
-from tuna.utils.utility import serialize_job_config_row, SimpleDict
-from utils import CfgImportArgs, LdJobArgs, GoFishArgs
-from utils import get_worker_args, add_test_session
-#from tuna.miopen.utils.json_to_sql import process_fdb_eval
-from tuna.miopen.utils.helper import set_job_state
-=======
 from tuna.miopen.celery_tuning.celery_tasks import prep_kwargs
 from tuna.miopen.utils.lib_helper import get_worker
 from tuna.utils.utility import serialize_job_config_row
->>>>>>> e93bead2
 from tuna.libraries import Operation
 from tuna.miopen.celery_tuning.celery_tasks import prep_worker
 
@@ -70,12 +55,9 @@
 
 this_path = os.path.dirname(__file__)
 
-<<<<<<< HEAD
-=======
 solver_id_map = get_solver_ids()
 
 
->>>>>>> e93bead2
 def add_cfgs():
   #import configs
   args = CfgImportArgs()
@@ -150,7 +132,6 @@
   machine = machine_lst[0]
   miopen.args.label = 'tuna_pytest_fin_eval'
   miopen.args.session_id = add_test_session(label='tuna_pytest_fin_eval')
-  print('miopen sess_id: %s', miopen.args.session_id)
 
   #update solvers
   kwargs = get_worker_args(miopen.args, machine, miopen)
@@ -164,19 +145,11 @@
   args = GoFishArgs()
   machine_lst = load_machines(args)
   miopen.args.update_applicability = True
-<<<<<<< HEAD
 
   worker_lst = miopen.compose_worker_list(machine_lst)
   for worker in worker_lst:
     worker.join()
 
-=======
-
-  worker_lst = miopen.compose_worker_list(machine_lst)
-  for worker in worker_lst:
-    worker.join()
-
->>>>>>> e93bead2
   #load jobs
   args = LdJobArgs
   args.label = 'tuna_pytest_fin_eval'
@@ -187,10 +160,6 @@
   logger = setup_logger('test_fin_evaluator')
   num_jobs = add_jobs(args, dbt, logger)
   assert num_jobs > 0
-<<<<<<< HEAD
-  print('num_jobs: %s', num_jobs)
-=======
->>>>>>> e93bead2
 
   miopen.args.fin_steps = ["miopen_find_eval"]
   miopen.args.label = 'tuna_pytest_fin_eval'
@@ -202,22 +171,6 @@
   with DbSession() as session:
     jobs = miopen.get_jobs(session, miopen.fetch_state, miopen.set_state,
                            miopen.args.session_id)
-<<<<<<< HEAD
-  entries = [job for job in jobs]
-  print('num entries: %s', entries)
-  job_config_rows = miopen.compose_work_objs_fin(session, entries, miopen.dbt)
-  assert (job_config_rows)
-  print('job_config_rows:%s', job_config_rows)
-
-  #assert (len(job_config_rows) == 80)
-
-  f_vals = miopen.get_f_vals(machine, range(0))
-  kwargs = miopen.get_kwargs(0, f_vals, tuning=True)
-  num_gpus = Value('i', 1)
-  v = Value('i', 0)
-  e = Value('i', 0)
-  #kwargs['num_procs'] = num_gpus
-=======
   entries = list(jobs)
   job_config_rows = miopen.compose_work_objs_fin(session, entries, miopen.dbt)
   assert job_config_rows
@@ -225,7 +178,6 @@
   f_vals = miopen.get_f_vals(machine, range(0))
   kwargs = miopen.get_kwargs(0, f_vals, tuning=True)
 
->>>>>>> e93bead2
   kwargs['avail_gpus'] = 1
   fdb_attr = [column.name for column in inspect(miopen.dbt.find_db_table).c]
   fdb_attr.remove("insert_ts")
@@ -248,18 +200,11 @@
     worker.dbt = miopen.dbt
     worker.fin_steps = miopen.args.fin_steps
     fin_json = worker.run()
-<<<<<<< HEAD
-    print('fin_json: %s', fin_json)
-=======
->>>>>>> e93bead2
     res_set.append((fin_json, context))
 
   with DbSession() as session:
     for fin_json, context in res_set:
-<<<<<<< HEAD
-=======
       #testing process_fin_evaluator results
->>>>>>> e93bead2
       miopen.process_fin_evaluator_results(session, fin_json, context)
 
   with DbSession() as session:
@@ -268,25 +213,6 @@
                                          .filter(dbt.job_table.result.contains('%Find Compile: No results%'))\
                                          .count()
     #ommiting valid Fin/MIOpen errors
-<<<<<<< HEAD
-    num_jobs = (num_jobs - valid_fin_err)
-    count = session.query(dbt.job_table).filter(dbt.job_table.session==miopen.args.session_id)\
-                                         .filter(dbt.job_table.state=='evaluated').count()
-    assert (count == num_jobs)
-
-  assert (kwargs['fin_steps'] == ['miopen_find_eval'])
-
-  job_config = job_config_rows[0]
-  job_dict, config_dict = serialize_job_config_row(job_config)
-  worker_kwargs = prep_kwargs(
-      context['kwargs'],
-      [context['job'], context['config'], context['operation']])
-  assert (worker_kwargs['config'])
-  assert (worker_kwargs['job'])
-  assert (worker_kwargs['fin_steps'] == ['miopen_find_eval'])
-  fin_eval = get_worker(worker_kwargs, miopen.operation)
-
-=======
     num_jobs = num_jobs - valid_fin_err
     count = session.query(dbt.job_table).filter(dbt.job_table.session==miopen.args.session_id)\
                                          .filter(dbt.job_table.state=='evaluated').count()
@@ -306,16 +232,11 @@
   fin_eval = get_worker(worker_kwargs, miopen.operation)
 
   #testing check_gpu
->>>>>>> e93bead2
   fin_eval.check_gpu()
 
   # test get_fin_input
   file_name = fin_eval.get_fin_input()
-<<<<<<< HEAD
-  assert (file_name)
-=======
   assert file_name
->>>>>>> e93bead2
 
   find_eval_file = f"{this_path}/../utils/test_files/fin_output_find_eval.json"
   fin_json = json.loads(machine.read_file(find_eval_file))[1:]
