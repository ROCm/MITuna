###############################################################################
#
# MIT License
#
# Copyright (c) 2022 Advanced Micro Devices, Inc.
#
# Permission is hereby granted, free of charge, to any person obtaining a copy
# of this software and associated documentation files (the "Software"), to deal
# in the Software without restriction, including without limitation the rights
# to use, copy, modify, merge, publish, distribute, sublicense, and/or sell
# copies of the Software, and to permit persons to whom the Software is
# furnished to do so, subject to the following conditions:
#
# The above copyright notice and this permission notice shall be included in all
# copies or substantial portions of the Software.
#
# THE SOFTWARE IS PROVIDED "AS IS", WITHOUT WARRANTY OF ANY KIND, EXPRESS OR
# IMPLIED, INCLUDING BUT NOT LIMITED TO THE WARRANTIES OF MERCHANTABILITY,
# FITNESS FOR A PARTICULAR PURPOSE AND NONINFRINGEMENT. IN NO EVENT SHALL THE
# AUTHORS OR COPYRIGHT HOLDERS BE LIABLE FOR ANY CLAIM, DAMAGES OR OTHER
# LIABILITY, WHETHER IN AN ACTION OF CONTRACT, TORT OR OTHERWISE, ARISING FROM,
# OUT OF OR IN CONNECTION WITH THE SOFTWARE OR THE USE OR OTHER DEALINGS IN THE
# SOFTWARE.
#
###############################################################################

from multiprocessing import Value

from tuna.go_fish import compose_f_vals, get_kwargs
from tuna.worker_interface import WorkerInterface
from tuna.session import Session
from tuna.machine import Machine
from tuna.tables import ConfigType

# TODO: This is a copy and is unacceptable
sqlite_config_cols = [
    'layout', 'direction', 'data_type', 'spatial_dim', 'in_channels', 'in_h',
    'in_w', 'in_d', 'fil_h', 'fil_w', 'fil_d', 'out_channels', 'batchsize',
    'pad_h', 'pad_w', 'pad_d', 'conv_stride_h', 'conv_stride_w',
    'conv_stride_d', 'dilation_h', 'dilation_w', 'dilation_d', 'bias',
    'group_count'
]

sqlite_perf_db_cols = ["solver", "config", "arch", "num_cu", "params"]

valid_arch_cu = [("gfx803", 36), ("gfx803", 64), ("gfx900", 56), ("gfx900", 64),
                 ("gfx906", 60), ("gfx906", 64), ("gfx908", 120),
                 ("gfx1030", 36)]


def get_sqlite_table(cnx, table_name):
  query = "SELECT * from {}".format(table_name)
  c = cnx.cursor()
  c.execute(query)
  rows = c.fetchall()
  columns = [x[0] for x in c.description]
  return rows, columns


class CfgImportArgs():
<<<<<<< HEAD
  config_type = ConfigType.convolution
=======
  config_type = ConfigType.convolution,
>>>>>>> 12d77a18
  command = None
  batches = None
  batch_list = []
  file_name = None
  mark_recurrent = False
  tag = None
  tag_only = False


class LdJobArgs():
  config_type = ConfigType.convolution,
  tag = None
  all_configs = False
  algo = None
  solvers = [('', None)]
  only_app = False
  tunable = False
  cmd = None
  label = None
  fin_steps = None
  session_id = None
<<<<<<< HEAD
  only_dynamic = False
=======
>>>>>>> 12d77a18


class GoFishArgs():
  local_machine = True
  fin_steps = None
  session_id = None
  arch = None
  num_cu = None
  machines = None
  restart_machine = None
  update_applicability = None
  find_mode = None
  blacklist = None
  update_solvers = None
  config_type = None
  reset_interval = None
  dynamic_solvers_only = False
  label = 'pytest'
  docker_name = None
  ticket = None
  solver_id = None


<<<<<<< HEAD
class DummyArgs(object):
  """Dummy args object class to be used for testing"""

  # pylint: disable=too-many-instance-attributes

  def __init__(self, **kwargs):
    """Constructor"""
    pass


=======
>>>>>>> 12d77a18
def get_worker_args(args, machine):
  worker_ids = range(machine.get_num_cpus())
  f_vals = compose_f_vals(args, machine)
  f_vals["num_procs"] = Value('i', len(worker_ids))
  kwargs = get_kwargs(0, f_vals, args)
  return kwargs


def add_test_session(arch='gfx908', num_cu=120):
  args = GoFishArgs()
  machine = Machine(local_machine=True)
  machine.arch = arch
  machine.num_cu = num_cu

  #create a session
  kwargs = get_worker_args(args, machine)
  worker = WorkerInterface(**kwargs)
  session_id = Session().add_new_session(args, worker)
  assert (session_id)
  return session_id<|MERGE_RESOLUTION|>--- conflicted
+++ resolved
@@ -58,11 +58,7 @@
 
 
 class CfgImportArgs():
-<<<<<<< HEAD
   config_type = ConfigType.convolution
-=======
-  config_type = ConfigType.convolution,
->>>>>>> 12d77a18
   command = None
   batches = None
   batch_list = []
@@ -84,10 +80,7 @@
   label = None
   fin_steps = None
   session_id = None
-<<<<<<< HEAD
   only_dynamic = False
-=======
->>>>>>> 12d77a18
 
 
 class GoFishArgs():
@@ -111,7 +104,6 @@
   solver_id = None
 
 
-<<<<<<< HEAD
 class DummyArgs(object):
   """Dummy args object class to be used for testing"""
 
@@ -121,9 +113,6 @@
     """Constructor"""
     pass
 
-
-=======
->>>>>>> 12d77a18
 def get_worker_args(args, machine):
   worker_ids = range(machine.get_num_cpus())
   f_vals = compose_f_vals(args, machine)
