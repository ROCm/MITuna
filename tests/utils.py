--- conflicted
+++ resolved
@@ -134,13 +134,8 @@
 
 def get_worker_args(args, machine, miopen):
   worker_ids = range(machine.get_num_cpus())
-<<<<<<< HEAD
-  f_vals = miopen.get_f_vals(machine, worker_ids, args)
-  kwargs = miopen.get_kwargs(0, f_vals, args)
-=======
   f_vals = miopen.get_f_vals(machine, worker_ids)
   kwargs = miopen.get_kwargs(0, f_vals)
->>>>>>> 3d408ec5
   return kwargs
 
 
@@ -154,10 +149,7 @@
 
   #create a session
   miopen = MIOpen()
-<<<<<<< HEAD
-=======
   miopen.args = args
->>>>>>> 3d408ec5
   kwargs = get_worker_args(args, machine, miopen)
   worker = WorkerInterface(**kwargs)
   session_id = Session().add_new_session(args, worker)
