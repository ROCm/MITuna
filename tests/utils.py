#############################################################################
#
# MIT License
#
# Copyright (c) 2022 Advanced Micro Devices, Inc.
#
# Permission is hereby granted, free of charge, to any person obtaining a copy
# of this software and associated documentation files (the "Software"), to deal
# in the Software without restriction, including without limitation the rights
# to use, copy, modify, merge, publish, distribute, sublicense, and/or sell
# copies of the Software, and to permit persons to whom the Software is
# furnished to do so, subject to the following conditions:
#
# The above copyright notice and this permission notice shall be included in all
# copies or substantial portions of the Software.
#
# THE SOFTWARE IS PROVIDED "AS IS", WITHOUT WARRANTY OF ANY KIND, EXPRESS OR
# IMPLIED, INCLUDING BUT NOT LIMITED TO THE WARRANTIES OF MERCHANTABILITY,
# FITNESS FOR A PARTICULAR PURPOSE AND NONINFRINGEMENT. IN NO EVENT SHALL THE
# AUTHORS OR COPYRIGHT HOLDERS BE LIABLE FOR ANY CLAIM, DAMAGES OR OTHER
# LIABILITY, WHETHER IN AN ACTION OF CONTRACT, TORT OR OTHERWISE, ARISING FROM,
# OUT OF OR IN CONNECTION WITH THE SOFTWARE OR THE USE OR OTHER DEALINGS IN THE
# SOFTWARE.
#
###############################################################################
import os
import sys
import copy
from multiprocessing import Value

sys.path.append("../tuna")
sys.path.append("tuna")

this_path = os.path.dirname(__file__)

from tuna.miopen.db.session import Session
from tuna.miopen.utils.config_type import ConfigType
from tuna.miopen.db.find_db import ConvolutionFindDB
from tuna.miopen.miopen_lib import MIOpen
from tuna.miopen.db.solver import get_solver_ids
from tuna.utils.logger import setup_logger
from tuna.miopen.utils.metadata import ALG_SLV_MAP
from tuna.utils.db_utility import connect_db
from tuna.miopen.subcmd.import_configs import import_cfgs
from tuna.miopen.subcmd.load_job import add_jobs
from tuna.utils.machine_utility import load_machines
from tuna.machine import Machine
from tuna.miopen.utils.lib_helper import get_worker
from tuna.miopen.worker.fin_class import FinClass
from tuna.miopen.db.tables import MIOpenDBTables

# TODO: This is a copy and is unacceptable
sqlite_config_cols = [
    'layout', 'direction', 'data_type', 'spatial_dim', 'in_channels', 'in_h',
    'in_w', 'in_d', 'fil_h', 'fil_w', 'fil_d', 'out_channels', 'batchsize',
    'pad_h', 'pad_w', 'pad_d', 'conv_stride_h', 'conv_stride_w',
    'conv_stride_d', 'dilation_h', 'dilation_w', 'dilation_d', 'bias',
    'group_count'
]

sqlite_perf_db_cols = ["solver", "config", "arch", "num_cu", "params"]

#valid_arch_cu = [("gfx803", 36), ("gfx803", 64), ("gfx900", 56), ("gfx900", 64),
#                 ("gfx906", 60), ("gfx906", 64), ("gfx908", 120),
#                 ("gfx1030", 36)]


def get_sqlite_table(cnx, table_name):
  query = "SELECT * from {}".format(table_name)
  c = cnx.cursor()
  c.execute(query)
  rows = c.fetchall()
  columns = [x[0] for x in c.description]
  return rows, columns


class DummyArgs(object):
  """Dummy args object class to be used for testing"""

  # pylint: disable=too-many-instance-attributes

  def __init__(self, **kwargs):
    """Constructor"""
    pass


class CfgImportArgs():
  config_type = ConfigType.convolution
  command = None
  batches = None
  batch_list = []
  file_name = None
  mark_recurrent = False
  tag = None
  tag_only = False


class LdJobArgs():
  config_type = ConfigType.convolution,
  tag = None
  all_configs = False
  algo = None
  solvers = [('', None)]
  only_app = False
  tunable = False
  cmd = None
  label = None
  fin_steps = None
  session_id = None
  only_dynamic = False


class GoFishArgs():
  local_machine = True
  fin_steps = None
  session_id = None
  arch = None
  num_cu = None
  machines = None
  restart_machine = None
  update_applicability = None
  find_mode = None
  blacklist = None
  update_solvers = None
  config_type = None
  reset_interval = None
  dynamic_solvers_only = False
  label = 'pytest'
  docker_name = 'miopentuna'
  ticket = 'N/A'
  solver_id = None
  find_mode = 1
  blacklist = None
  init_session = True
  check_status = True
<<<<<<< HEAD
=======
  subcommand = None
  shutdown_workers = None
>>>>>>> e93bead2


class ExampleArgs():
  arch = 'gfx90a'
  num_cu = 104
  local_machine = True
  remote_machine = False
  session_id = None
  machines = None
  restart_machine = None
  reset_interval = None
  label = 'pytest_example'
  docker_name = 'miopentuna'
  init_session = True
  ticket = 'N/A'


def get_worker_args(args, machine, miopen):
  worker_ids = range(machine.get_num_cpus())
  f_vals = miopen.get_f_vals(machine, worker_ids)
  kwargs = miopen.get_kwargs(0, f_vals)
  return kwargs


def add_test_session(arch='gfx90a', num_cu=104, label=None):
  args = GoFishArgs()
  if label:
    args.label = label
  machine = Machine(local_machine=True)
  machine.arch = arch
  machine.num_cu = num_cu

  #create a session
  miopen = MIOpen()
  miopen.args = args
  kwargs = get_worker_args(args, machine, miopen)
  worker = FinClass(**kwargs)
  session_id = Session().add_new_session(args, worker)
  assert (session_id)
  return session_id


def build_fdb_entry(session_id):
  fdb_entry = ConvolutionFindDB()
  fdb_entry.config = 1
  fdb_entry.solver = 1
  fdb_entry.session = session_id
  fdb_entry.opencl = False

  fdb_entry.fdb_key = 'key'
  fdb_entry.alg_lib = 'Test'
  fdb_entry.params = 'param'
  fdb_entry.workspace_sz = 0
  fdb_entry.valid = True
  fdb_entry.kernel_time = 11111
  fdb_entry.kernel_group = 1

  return fdb_entry


class CfgEntry:
  valid = 1

  def __init__(self):
    self.direction = 'B'
    self.out_channels = 10
    self.in_channels = 5
    self.in_w = 8
    self.conv_stride_w = 1
    self.fil_w = 3
    self.pad_w = 0
    self.in_h = 8
    self.conv_stride_h = 1
    self.fil_h = 3
    self.pad_h = 0
    self.spatial_dim = 3
    self.in_d = 8
    self.conv_stride_d = 1
    self.fil_d = 3
    self.pad_d = 0

  def to_dict(self):
    return vars(self)


class TensorEntry:

  def __init__(self):
    self.id = 1
    self.tensor_id_1 = 'cfg_value_1'
    self.tensor_id_2 = 'cfg_value_2'

  def to_dict(self, ommit_valid=False):
    return vars(self)


def add_cfgs(tag, filename, logger_name):
  #import configs
  args = CfgImportArgs()
  args.tag = tag
  args.mark_recurrent = True
  args.file_name = f"{this_path}/../utils/configs/{filename}"

  dbt = MIOpenDBTables(config_type=args.config_type)
  counts = import_cfgs(args, dbt, setup_logger(logger_name))
  return dbt


def add_test_jobs(miopen,
                  session_id,
                  dbt,
                  label,
                  tag,
                  fin_steps,
                  logger_name,
                  algo=None):
  machine_lst = load_machines(miopen.args)
  machine = machine_lst[0]
  #update solvers
  kwargs = get_worker_args(miopen.args, machine, miopen)
  fin_worker = FinClass(**kwargs)
  assert (fin_worker.get_solvers())

  #get applicability
  dbt = add_cfgs(label, 'conv_configs_NCHW.txt', label)
  miopen.args.update_applicability = True
  worker_lst = miopen.compose_worker_list(machine_lst)
  for worker in worker_lst:
    worker.join()
  #load jobs
  args = LdJobArgs
  args.label = label
  args.tag = tag
  args.fin_steps = fin_steps
  args.session_id = session_id
  logger = setup_logger(logger_name)

  #limit job scope
  if algo:
    args.algo = algo
    solver_arr = ALG_SLV_MAP[args.algo]
    solver_id_map = get_solver_ids()
    if solver_arr:
      solver_ids = []
      for solver in solver_arr:
        sid = solver_id_map.get(solver, None)
        solver_ids.append((solver, sid))
      args.solvers = solver_ids
    args.only_applicable = True

  connect_db()
  return add_jobs(args, dbt, logger)<|MERGE_RESOLUTION|>--- conflicted
+++ resolved
@@ -133,11 +133,8 @@
   blacklist = None
   init_session = True
   check_status = True
-<<<<<<< HEAD
-=======
   subcommand = None
   shutdown_workers = None
->>>>>>> e93bead2
 
 
 class ExampleArgs():
