#!/usr/bin/env python3
###############################################################################
#
# MIT License
#
# Copyright (c) 2022 Advanced Micro Devices, Inc.
#
# Permission is hereby granted, free of charge, to any person obtaining a copy
# of this software and associated documentation files (the "Software"), to deal
# in the Software without restriction, including without limitation the rights
# to use, copy, modify, merge, publish, distribute, sublicense, and/or sell
# copies of the Software, and to permit persons to whom the Software is
# furnished to do so, subject to the following conditions:
#
# The above copyright notice and this permission notice shall be included in all
# copies or substantial portions of the Software.
#
# THE SOFTWARE IS PROVIDED "AS IS", WITHOUT WARRANTY OF ANY KIND, EXPRESS OR
# IMPLIED, INCLUDING BUT NOT LIMITED TO THE WARRANTIES OF MERCHANTABILITY,
# FITNESS FOR A PARTICULAR PURPOSE AND NONINFRINGEMENT. IN NO EVENT SHALL THE
# AUTHORS OR COPYRIGHT HOLDERS BE LIABLE FOR ANY CLAIM, DAMAGES OR OTHER
# LIABILITY, WHETHER IN AN ACTION OF CONTRACT, TORT OR OTHERWISE, ARISING FROM,
# OUT OF OR IN CONNECTION WITH THE SOFTWARE OR THE USE OR OTHER DEALINGS IN THE
# SOFTWARE.
#
###############################################################################
import tuna.miopen.fin_utils as fu
from tuna.miopen.miopen_tables import ConvolutionConfig, ConvolutionJob, TensorTable
from multiprocessing import Value, Lock, Queue
from tuna.metadata import LOG_TIMEOUT
<<<<<<< HEAD
from tuna.tables import DBTables, ConfigType
from tuna.miopen.session import Session
=======
from tuna.miopen.tables import MIOpenDBTables, ConfigType
from tuna.session import Session
>>>>>>> 2b70cbe4


def test_fin_utils():

  my_job = ConvolutionJob()
  my_job.id = 1
  my_job.valid = 1
  my_job.config = 1
  dbt = MIOpenDBTables(session=1, config_type=ConfigType.convolution)
  dbt.session = Session()
  dbt.session.id = 1
  dbt.session.arch = 'gfx908'
  dbt.session.num_cu = 120

  # Test config with layout NCHW
  conv_config = ConvolutionConfig()
  conv_config.id = 65637
  conv_config.batchsize = 128
  conv_config.spatial_dim = 2
  conv_config.pad_h = 0
  conv_config.pad_w = 3
  conv_config.pad_d = 0
  conv_config.conv_stride_h = 1
  conv_config.conv_stride_w = 1
  conv_config.conv_stride_d = 1
  conv_config.dilation_h = 1
  conv_config.dilation_w = 1
  conv_config.dilation_d = 1
  conv_config.group_count = 1
  conv_config.mode = 'conv'
  conv_config.pad_mode = 'default'
  conv_config.trans_output_pad_h = 0
  conv_config.trans_output_pad_w = 0
  conv_config.trans_output_pad_d = 0
  conv_config.input_tensor = 6888
  conv_config.weight_tensor = 4716
  conv_config.out_layout = 'NCHW'
  conv_config.valid = 1
  conv_config.input_t = TensorTable()
  conv_config.input_t.id = 6888
  conv_config.input_t.dim0 = 1
  conv_config.input_t.dim1 = 128
  conv_config.input_t.dim2 = 1
  conv_config.input_t.dim3 = 17
  conv_config.input_t.dim4 = 17
  conv_config.input_t.layout = 'NCHW'
  conv_config.input_t.num_dims = 2
  conv_config.input_t.data_type = 'FP32'
  conv_config.input_t.valid = 1
  conv_config.weight_t = TensorTable()
  conv_config.weight_t.id = 4716
  conv_config.weight_t.dim0 = 128
  conv_config.weight_t.dim1 = 128
  conv_config.weight_t.dim2 = 1
  conv_config.weight_t.dim3 = 1
  conv_config.weight_t.dim4 = 7
  conv_config.weight_t.layout = 'NCHW'
  conv_config.weight_t.num_dims = 2
  conv_config.weight_t.data_type = 'FP32'
  conv_config.weight_t.valid = 1
  conv_config.direction = 'F'

  in_dict = fu.get_tensor('in_layout', conv_config.input_t.to_dict())
  assert (in_dict == {
      'in_layout': 'NCHW',
      'in_channels': 128,
      'in_d': 1,
      'in_h': 17,
      'in_w': 17
  })

  wei_dict = fu.get_tensor('wei_layout', conv_config.weight_t.to_dict())
  assert (wei_dict == {
      'wei_layout': 'NCHW',
      'out_channels': 128,
      'in_channels': 128,
      'fil_d': 1,
      'fil_h': 1,
      'fil_w': 7
  })

  return_config = fu.compose_config_obj(conv_config)
  assert (return_config == {
      'id': 65637,
      'batchsize': 128,
      'spatial_dim': 2,
      'pad_h': 0,
      'pad_w': 3,
      'pad_d': 0,
      'conv_stride_h': 1,
      'conv_stride_w': 1,
      'conv_stride_d': 1,
      'dilation_h': 1,
      'dilation_w': 1,
      'dilation_d': 1,
      'group_count': 1,
      'mode': 'conv',
      'pad_mode': 'default',
      'trans_output_pad_h': 0,
      'trans_output_pad_w': 0,
      'trans_output_pad_d': 0,
      'out_layout': 'NCHW',
      'in_layout': 'NCHW',
      'in_channels': 128,
      'in_d': 1,
      'in_h': 17,
      'in_w': 17,
      'wei_layout': 'NCHW',
      'out_channels': 128,
      'fil_d': 1,
      'fil_h': 1,
      'fil_w': 7,
      'cmd': 'conv',
      'direction': 'F',
      'valid': 1
  })

  dict = fu.fin_job("fin_find_compile", True, my_job, conv_config, dbt)
  assert (dict['steps'] == 'fin_find_compile')
  assert (dict['arch'] == 'gfx908:sram-ecc+:xnack-')
  assert (dict['num_cu'] == 120)
  assert (dict['config_tuna_id'] == 65637)
  assert (dict['direction'] == 1)
  assert (dict['dynamic_only'] == True)
  assert (dict['config'] == {
      'id': 65637,
      'batchsize': 128,
      'spatial_dim': 2,
      'pad_h': 0,
      'pad_w': 3,
      'pad_d': 0,
      'conv_stride_h': 1,
      'conv_stride_w': 1,
      'conv_stride_d': 1,
      'dilation_h': 1,
      'dilation_w': 1,
      'dilation_d': 1,
      'group_count': 1,
      'mode': 'conv',
      'pad_mode': 'default',
      'trans_output_pad_h': 0,
      'trans_output_pad_w': 0,
      'trans_output_pad_d': 0,
      'out_layout': 'NCHW',
      'in_layout': 'NCHW',
      'in_channels': 128,
      'in_d': 1,
      'in_h': 17,
      'in_w': 17,
      'wei_layout': 'NCHW',
      'out_channels': 128,
      'fil_d': 1,
      'fil_h': 1,
      'fil_w': 7,
      'cmd': 'conv',
      'direction': 'F',
      'valid': 1
  })

  #Test config with layout NHWC
  conv_config = ConvolutionConfig()
  conv_config.id = 65
  conv_config.batchsize = 64
  conv_config.spatial_dim = 2
  conv_config.pad_h = 0
  conv_config.pad_w = 3
  conv_config.pad_d = 0
  conv_config.conv_stride_h = 1
  conv_config.conv_stride_w = 1
  conv_config.conv_stride_d = 1
  conv_config.dilation_h = 1
  conv_config.dilation_w = 1
  conv_config.dilation_d = 1
  conv_config.group_count = 1
  conv_config.mode = 'conv'
  conv_config.pad_mode = 'default'
  conv_config.trans_output_pad_h = 0
  conv_config.trans_output_pad_w = 0
  conv_config.trans_output_pad_d = 0
  conv_config.input_tensor = 68
  conv_config.weight_tensor = 47
  conv_config.out_layout = 'NHWC'
  conv_config.valid = 1
  conv_config.input_t = TensorTable()
  conv_config.input_t.id = 68
  conv_config.input_t.dim0 = 1
  conv_config.input_t.dim1 = 64
  conv_config.input_t.dim2 = 1
  conv_config.input_t.dim3 = 9
  conv_config.input_t.dim4 = 21
  conv_config.input_t.layout = 'NHWC'
  conv_config.input_t.num_dims = 2
  conv_config.input_t.data_type = 'FP32'
  conv_config.input_t.valid = 1
  conv_config.weight_t = TensorTable()
  conv_config.weight_t.id = 47
  conv_config.weight_t.dim0 = 64
  conv_config.weight_t.dim1 = 64
  conv_config.weight_t.dim2 = 1
  conv_config.weight_t.dim3 = 13
  conv_config.weight_t.dim4 = 9
  conv_config.weight_t.layout = 'NHWC'
  conv_config.weight_t.num_dims = 2
  conv_config.weight_t.data_type = 'FP32'
  conv_config.weight_t.valid = 1
  conv_config.direction = 'F'

  in_dict = fu.get_tensor('in_layout', conv_config.input_t.to_dict())
  assert (in_dict == {
      'in_layout': 'NHWC',
      'in_d': 64,
      'in_h': 1,
      'in_w': 9,
      'in_channels': 21
  })

  wei_dict = fu.get_tensor('wei_layout', conv_config.weight_t.to_dict())
  assert (wei_dict == {
      'wei_layout': 'NHWC',
      'out_channels': 64,
      'in_channels': 64,
      'fil_d': 1,
      'fil_h': 13,
      'fil_w': 9
  })

  return_config = fu.compose_config_obj(conv_config)
  assert (return_config == {
      'id': 65,
      'batchsize': 64,
      'spatial_dim': 2,
      'pad_h': 0,
      'pad_w': 3,
      'pad_d': 0,
      'conv_stride_h': 1,
      'conv_stride_w': 1,
      'conv_stride_d': 1,
      'dilation_h': 1,
      'dilation_w': 1,
      'dilation_d': 1,
      'group_count': 1,
      'mode': 'conv',
      'pad_mode': 'default',
      'trans_output_pad_h': 0,
      'trans_output_pad_w': 0,
      'trans_output_pad_d': 0,
      'out_layout': 'NHWC',
      'in_layout': 'NHWC',
      'in_d': 64,
      'in_h': 1,
      'in_w': 9,
      'in_channels': 64,
      'wei_layout': 'NHWC',
      'out_channels': 64,
      'fil_d': 1,
      'fil_h': 13,
      'fil_w': 9,
      'cmd': 'conv',
      'direction': 'F',
      'valid': 1
  })

  dict = fu.fin_job("fin_find_compile", True, my_job, conv_config, dbt)
  assert (dict['steps'] == 'fin_find_compile')
  assert (dict['arch'] == 'gfx908:sram-ecc+:xnack-')
  assert (dict['num_cu'] == 120)
  assert (dict['config_tuna_id'] == 65)
  assert (dict['direction'] == 1)
  assert (dict['dynamic_only'] == True)
  assert (dict['config'] == {
      'id': 65,
      'batchsize': 64,
      'spatial_dim': 2,
      'pad_h': 0,
      'pad_w': 3,
      'pad_d': 0,
      'conv_stride_h': 1,
      'conv_stride_w': 1,
      'conv_stride_d': 1,
      'dilation_h': 1,
      'dilation_w': 1,
      'dilation_d': 1,
      'group_count': 1,
      'mode': 'conv',
      'pad_mode': 'default',
      'trans_output_pad_h': 0,
      'trans_output_pad_w': 0,
      'trans_output_pad_d': 0,
      'out_layout': 'NHWC',
      'in_layout': 'NHWC',
      'in_d': 64,
      'in_h': 1,
      'in_w': 9,
      'in_channels': 64,
      'wei_layout': 'NHWC',
      'out_channels': 64,
      'fil_d': 1,
      'fil_h': 13,
      'fil_w': 9,
      'cmd': 'conv',
      'direction': 'F',
      'valid': 1
  })<|MERGE_RESOLUTION|>--- conflicted
+++ resolved
@@ -28,13 +28,8 @@
 from tuna.miopen.miopen_tables import ConvolutionConfig, ConvolutionJob, TensorTable
 from multiprocessing import Value, Lock, Queue
 from tuna.metadata import LOG_TIMEOUT
-<<<<<<< HEAD
-from tuna.tables import DBTables, ConfigType
 from tuna.miopen.session import Session
-=======
 from tuna.miopen.tables import MIOpenDBTables, ConfigType
-from tuna.session import Session
->>>>>>> 2b70cbe4
 
 
 def test_fin_utils():
