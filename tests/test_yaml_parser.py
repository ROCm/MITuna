--- conflicted
+++ resolved
@@ -74,7 +74,7 @@
 
 def parse_miopen_yaml1(miopen_yaml, miopen):
   yaml_files = parse_yaml(miopen_yaml, miopen)
-  assert len(yaml_files) == 5
+  assert len(yaml_files) == 6
 
   yaml_dicts = []
   #reading in initial yaml file split in 2 yaml files
@@ -158,9 +158,7 @@
       'session_id': 1
   }
 
-<<<<<<< HEAD
-=======
-  dict5 = {
+  dict6 = {
       'arch': 'gfx908',
       'config_type': 'convolution',
       'docker_name': 'my_docker_name',
@@ -174,7 +172,6 @@
       'session_id': 1
   }
 
->>>>>>> 4c9772db
   print(yaml_dicts[4])
   print(dict5)
   assert (yaml_dicts[0] == dict1)
@@ -182,6 +179,7 @@
   assert (yaml_dicts[2] == dict3)
   assert (yaml_dicts[3] == dict4)
   assert (yaml_dicts[4] == dict5)
+  assert (yaml_dicts[5] == dict6)
 
 
 def parse_miopen_yaml2(miopen_yaml, miopen):
