--- conflicted
+++ resolved
@@ -34,12 +34,8 @@
 
 from tuna.sql import DbCursor
 from tuna.utils.logger import setup_logger
-<<<<<<< HEAD
-from tuna.find_db import ConvolutionFindDB
-=======
 from tuna.miopen.db.find_db import ConvolutionFindDB
 from utils import CfgImportArgs, LdJobArgs
->>>>>>> ca23b225
 
 
 def parsing(find_db):
