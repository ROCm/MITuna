--- conflicted
+++ resolved
@@ -39,58 +39,23 @@
 from tuna.db_tables import connect_db
 from import_configs import import_cfgs
 from load_job import test_tag_name as tag_name_test, add_jobs
-<<<<<<< HEAD
 from utils import CfgImportArgs, LdJobArgs, GoFishArgs
 from utils import get_worker_args, add_test_session
-
-
-def add_fin_find_compile_job(session_id):
-=======
 from tuna.metadata import ALG_SLV_MAP, get_solver_ids
 
 
-class CfgImportArgs():
-  config_type = ConfigType.convolution,
-  command = None
-  batches = None
-  batch_list = []
-  file_name = None
-  mark_recurrent = False
-  tag = None
-  tag_only = False
-
-
-class LdJobArgs():
-  config_type = ConfigType.convolution,
-  tag = None
-  all_configs = False
-  algo = None
-  solvers = [('', None)]
-  only_app = False
-  tunable = False
-  cmd = None
-  label = None
-  fin_steps = None
-  session_id = None
-
-
 def add_cfgs():
->>>>>>> fdabc562
   #import configs
   args = CfgImportArgs()
   args.tag = 'test_fin_builder'
   args.mark_recurrent = True
   args.file_name = f"{this_path}/../utils/configs/conv_configs_NCHW.txt"
 
-<<<<<<< HEAD
-  dbt = DBTables(session_id=session_id, config_type=args.config_type)
-=======
   dbt = DBTables(config_type=args.config_type)
->>>>>>> fdabc562
   counts = import_cfgs(args, dbt)
 
 
-def add_fin_find_compile_job(session):
+def add_fin_find_compile_job(session_id):
   #load jobs
   args = LdJobArgs
   args.label = 'tuna_pytest_fin_builder'
