###############################################################################
#
# MIT License
#
# Copyright (c) 2022 Advanced Micro Devices, Inc.
#
# Permission is hereby granted, free of charge, to any person obtaining a copy
# of this software and associated documentation files (the "Software"), to deal
# in the Software without restriction, including without limitation the rights
# to use, copy, modify, merge, publish, distribute, sublicense, and/or sell
# copies of the Software, and to permit persons to whom the Software is
# furnished to do so, subject to the following conditions:
#
# The above copyright notice and this permission notice shall be included in all
# copies or substantial portions of the Software.
#
# THE SOFTWARE IS PROVIDED "AS IS", WITHOUT WARRANTY OF ANY KIND, EXPRESS OR
# IMPLIED, INCLUDING BUT NOT LIMITED TO THE WARRANTIES OF MERCHANTABILITY,
# FITNESS FOR A PARTICULAR PURPOSE AND NONINFRINGEMENT. IN NO EVENT SHALL THE
# AUTHORS OR COPYRIGHT HOLDERS BE LIABLE FOR ANY CLAIM, DAMAGES OR OTHER
# LIABILITY, WHETHER IN AN ACTION OF CONTRACT, TORT OR OTHERWISE, ARISING FROM,
# OUT OF OR IN CONNECTION WITH THE SOFTWARE OR THE USE OR OTHER DEALINGS IN THE
# SOFTWARE.
#
###############################################################################

import os
import sys

sys.path.append("../tuna")
sys.path.append("tuna")

this_path = os.path.dirname(__file__)

from tuna.dbBase.sql_alchemy import DbSession
from tuna.go_fish import load_machines, compose_worker_list
from tuna.fin_class import FinClass
from tuna.tables import DBTables
from tuna.db_tables import connect_db
from import_configs import import_cfgs
from load_job import test_tag_name as tag_name_test, add_jobs
from utils import CfgImportArgs, LdJobArgs, GoFishArgs
from utils import get_worker_args, add_test_session
<<<<<<< HEAD


def add_fin_find_compile_job(session_id):
=======
from tuna.metadata import ALG_SLV_MAP, get_solver_ids


def add_cfgs():
>>>>>>> b5ee2b8e
  #import configs
  args = CfgImportArgs()
  args.tag = 'test_fin_builder'
  args.mark_recurrent = True
  args.file_name = f"{this_path}/../utils/configs/conv_configs_NCHW.txt"

<<<<<<< HEAD
  dbt = DBTables(session_id=session_id, config_type=args.config_type)
=======
  dbt = DBTables(config_type=args.config_type)
>>>>>>> b5ee2b8e
  counts = import_cfgs(args, dbt)


def add_fin_find_compile_job(session_id):
  #load jobs
  args = LdJobArgs
  args.label = 'tuna_pytest_fin_builder'
  args.tag = 'test_fin_builder'
  args.fin_steps = ['miopen_find_compile', 'miopen_find_eval']
  args.session_id = session_id
<<<<<<< HEAD
=======

  #limit job scope
  args.algo = "miopenConvolutionAlgoGEMM"
  solver_arr = ALG_SLV_MAP[args.algo]
  solver_id_map, _ = get_solver_ids()
  if solver_arr:
    solver_ids = []
    for solver in solver_arr:
      sid = solver_id_map.get(solver, None)
      solver_ids.append((solver, sid))
    args.solvers = solver_ids
  args.only_applicable = True
>>>>>>> b5ee2b8e

  connect_db()
  counts = {}
  counts['cnt_jobs'] = 0
  dbt = DBTables(session_id=None, config_type=args.config_type)
  if args.tag:
    try:
      tag_name_test(args.tag, dbt)
    except ValueError as terr:
      print(terr)

  add_jobs(args, counts, dbt)


def test_fin_builder():
  args = GoFishArgs()
  machine_lst = load_machines(args)
  machine = machine_lst[0]

  args.session_id = add_test_session()

  #update solvers
  kwargs = get_worker_args(args, machine)
  fin_worker = FinClass(**kwargs)
  assert (fin_worker.get_solvers())

  #get applicability
  add_cfgs()
  args.update_applicability = True
  args.label = 'test_fin_builder'
  worker_lst = compose_worker_list(machine_lst, args)
  for worker in worker_lst:
    worker.join()

  #load jobs
  add_fin_find_compile_job(args.session_id)
  num_jobs = 0
  with DbSession() as session:
    get_jobs = f"SELECT count(*) from conv_job where session={args.session_id} and state='new';"
    res = session.execute(get_jobs)
    for row in res:
      assert (row[0] > 0)
      num_jobs = row[0]

  #compile
  args.update_applicability = False
  args.fin_steps = ["miopen_find_compile"]
  args.label = ''
  worker_lst = compose_worker_list(machine_lst, args)
  for worker in worker_lst:
    worker.join()

  with DbSession() as session:
    get_jobs = f"SELECT count(*) from conv_job where session={args.session_id} and state in ('compiled');"
    row = session.execute(get_jobs)
    for row in res:
      assert (row[0] == num_jobs)<|MERGE_RESOLUTION|>--- conflicted
+++ resolved
@@ -41,27 +41,17 @@
 from load_job import test_tag_name as tag_name_test, add_jobs
 from utils import CfgImportArgs, LdJobArgs, GoFishArgs
 from utils import get_worker_args, add_test_session
-<<<<<<< HEAD
-
-
-def add_fin_find_compile_job(session_id):
-=======
 from tuna.metadata import ALG_SLV_MAP, get_solver_ids
 
 
 def add_cfgs():
->>>>>>> b5ee2b8e
   #import configs
   args = CfgImportArgs()
   args.tag = 'test_fin_builder'
   args.mark_recurrent = True
   args.file_name = f"{this_path}/../utils/configs/conv_configs_NCHW.txt"
 
-<<<<<<< HEAD
-  dbt = DBTables(session_id=session_id, config_type=args.config_type)
-=======
   dbt = DBTables(config_type=args.config_type)
->>>>>>> b5ee2b8e
   counts = import_cfgs(args, dbt)
 
 
@@ -72,8 +62,6 @@
   args.tag = 'test_fin_builder'
   args.fin_steps = ['miopen_find_compile', 'miopen_find_eval']
   args.session_id = session_id
-<<<<<<< HEAD
-=======
 
   #limit job scope
   args.algo = "miopenConvolutionAlgoGEMM"
@@ -86,7 +74,6 @@
       solver_ids.append((solver, sid))
     args.solvers = solver_ids
   args.only_applicable = True
->>>>>>> b5ee2b8e
 
   connect_db()
   counts = {}
