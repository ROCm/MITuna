--- conflicted
+++ resolved
@@ -24,78 +24,12 @@
 #
 ###############################################################################
 
-<<<<<<< HEAD
-import os
-import sys
 import copy
-
-sys.path.append("../tuna")
-sys.path.append("tuna")
-
-this_path = os.path.dirname(__file__)
-=======
-import copy
-from sqlalchemy.inspection import inspect
->>>>>>> e93bead2
-
 from sqlalchemy.inspection import inspect
 
 from tuna.dbBase.sql_alchemy import DbSession
-<<<<<<< HEAD
-from tuna.utils.machine_utility import load_machines
-=======
->>>>>>> e93bead2
 from tuna.miopen.db.tables import MIOpenDBTables
 from tuna.miopen.miopen_lib import MIOpen
-<<<<<<< HEAD
-from tuna.miopen.utils.metadata import ALG_SLV_MAP
-from tuna.miopen.db.solver import get_solver_ids
-from tuna.utils.logger import setup_logger
-from tuna.miopen.utils.config_type import ConfigType
-from tuna.utils.utility import serialize_job_config_row
-from tuna.miopen.celery_tuning.celery_tasks import prep_kwargs
-from tuna.machine import Machine
-from tuna.miopen.utils.lib_helper import get_worker
-from tuna.libraries import Operation
-from tuna.miopen.celery_tuning.celery_tasks import prep_worker
-
-
-def add_cfgs():
-  #import configs
-  args = CfgImportArgs()
-  args.tag = 'tuna_pytest_fin_builder'
-  args.mark_recurrent = True
-  args.file_name = f"{this_path}/../utils/configs/conv_configs_NCHW.txt"
-
-  dbt = MIOpenDBTables(config_type=args.config_type)
-  counts = import_cfgs(args, dbt, setup_logger('test_fin_builder'))
-  return dbt
-
-
-def add_fin_find_compile_job(session_id, dbt):
-  #load jobs
-  args = LdJobArgs
-  args.label = 'tuna_pytest_fin_builder'
-  args.tag = 'tuna_pytest_fin_builder'
-  args.fin_steps = ['miopen_find_compile', 'miopen_find_eval']
-  args.session_id = session_id
-  logger = setup_logger('test_add_fin_find_compile_job')
-
-  #limit job scope
-  args.algo = "miopenConvolutionAlgoGEMM"
-  solver_arr = ALG_SLV_MAP[args.algo]
-  solver_id_map = get_solver_ids()
-  if solver_arr:
-    solver_ids = []
-    for solver in solver_arr:
-      sid = solver_id_map.get(solver, None)
-      solver_ids.append((solver, sid))
-    args.solvers = solver_ids
-  args.only_applicable = True
-
-  connect_db()
-  return add_jobs(args, dbt, logger)
-=======
 from tuna.miopen.utils.config_type import ConfigType
 from tuna.utils.utility import serialize_job_config_row
 from tuna.libraries import Operation
@@ -103,7 +37,6 @@
 from tuna.machine import Machine
 from utils import GoFishArgs
 from utils import add_test_session, add_test_jobs
->>>>>>> e93bead2
 
 
 def test_fin_builder():
@@ -113,16 +46,6 @@
   miopen.args.session_id = add_test_session(label=miopen.args.label)
 
   #load jobs
-<<<<<<< HEAD
-  miopen.args.label = 'tuna_pytest_fin_builder'
-  num_jobs = add_fin_find_compile_job(miopen.args.session_id, dbt)
-  assert (num_jobs)
-
-  #compile
-  miopen.args.update_applicability = False
-  miopen.args.fin_steps = ["miopen_find_compile"]
-  miopen.args.label = 'tuna_pytest_fin_builder'
-=======
   dbt = MIOpenDBTables(config_type=ConfigType.convolution)
   num_jobs = add_test_jobs(miopen, miopen.args.session_id, dbt,
                            miopen.args.label, miopen.args.label,
@@ -134,7 +57,6 @@
   #testing process_fdb_compile in process_fin_builder_results
   miopen.args.update_applicability = False
   miopen.args.fin_steps = ["miopen_find_compile"]
->>>>>>> e93bead2
   miopen.fetch_state.add('new')
   miopen.operation = Operation.COMPILE
   miopen.set_state = 'compile_start'
@@ -144,15 +66,9 @@
   with DbSession() as session:
     jobs = miopen.get_jobs(session, miopen.fetch_state, miopen.set_state,
                            miopen.args.session_id)
-<<<<<<< HEAD
-  entries = [job for job in jobs]
-  job_config_rows = miopen.compose_work_objs_fin(session, entries, miopen.dbt)
-  assert (job_config_rows)
-=======
   entries = list(jobs)
   job_config_rows = miopen.compose_work_objs_fin(session, entries, miopen.dbt)
   assert job_config_rows
->>>>>>> e93bead2
 
   f_vals = miopen.get_f_vals(Machine(local_machine=True), range(0))
   kwargs = miopen.get_kwargs(0, f_vals, tuning=True)
