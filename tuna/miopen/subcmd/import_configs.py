--- conflicted
+++ resolved
@@ -40,11 +40,6 @@
 from tuna.miopen.driver.base import DriverBase
 from tuna.miopen.driver.batchnorm import DriverBatchNorm
 from tuna.miopen.db.tables import MIOpenDBTables
-<<<<<<< HEAD
-from tuna.miopen.driver.batchnorm import DriverBatchNorm
-from tuna.miopen.driver.convolution import DriverConvolution
-=======
->>>>>>> a85aba98
 
 
 def create_query(tag: str, mark_recurrent: bool, config_id: int) -> dict:
@@ -59,22 +54,12 @@
   return query_dict
 
 
-<<<<<<< HEAD
-def tag_config_v2(
-    driver: Union[DriverConvolution, DriverBatchNorm],
-    counts: dict,
-    dbt: MIOpenDBTables,
-    args: argparse.Namespace,
-    logger: logging.Logger,
-    new_cf: Union[DriverConvolution, DriverBatchNorm, None] = None) -> bool:
-=======
 def tag_config_v2(driver: DriverBase,
                   counts: dict,
                   dbt: MIOpenDBTables,
                   args: argparse.Namespace,
                   logger: logging.Logger,
                   new_cf: Union[DriverBase, None] = None) -> bool:
->>>>>>> a85aba98
   """Adds tag for a config formatted from the fds structure.
         If mark_recurrent is ussed then it also marks it as such.
         Updates counter for tagged configs"""
@@ -110,13 +95,8 @@
   return True
 
 
-<<<<<<< HEAD
-def insert_config(driver: Union[DriverConvolution, DriverBatchNorm],
-                  counts: dict, dbt: MIOpenDBTables, args: argparse.Namespace,
-=======
 def insert_config(driver: DriverBase, counts: dict, dbt: MIOpenDBTables,
                   args: argparse.Namespace,
->>>>>>> a85aba98
                   logger: logging.Logger) -> Optional[Any]:
   """Inserts new config in the DB computed from the fds structure.
         Tags the newly inserted config. It config already exists,
@@ -151,15 +131,9 @@
   return new_cf.id
 
 
-<<<<<<< HEAD
-def process_config_line_v2(driver: Union[DriverConvolution, DriverBatchNorm],
-                           args: argparse.Namespace, counts: dict,
-                           dbt: MIOpenDBTables, logger: logging.Logger) -> bool:
-=======
 def process_config_line_v2(driver: DriverBase, args: argparse.Namespace,
                            counts: dict, dbt: MIOpenDBTables,
                            logger: logging.Logger) -> bool:
->>>>>>> a85aba98
   """Assumes config passed already exists and will skip the insert step
         if tag_only present. Otherwise it will first try and insert and
         then tag."""
