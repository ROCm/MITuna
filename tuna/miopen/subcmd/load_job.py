#!/usr/bin/env python3
###############################################################################
#
# MIT License
#
# Copyright (c) 2022 Advanced Micro Devices, Inc.
#
# Permission is hereby granted, free of charge, to any person obtaining a copy
# of this software and associated documentation files (the "Software"), to deal
# in the Software without restriction, including without limitation the rights
# to use, copy, modify, merge, publish, distribute, sublicense, and/or sell
# copies of the Software, and to permit persons to whom the Software is
# furnished to do so, subject to the following conditions:
#
# The above copyright notice and this permission notice shall be included in all
# copies or substantial portions of the Software.
#
# THE SOFTWARE IS PROVIDED "AS IS", WITHOUT WARRANTY OF ANY KIND, EXPRESS OR
# IMPLIED, INCLUDING BUT NOT LIMITED TO THE WARRANTIES OF MERCHANTABILITY,
# FITNESS FOR A PARTICULAR PURPOSE AND NONINFRINGEMENT. IN NO EVENT SHALL THE
# AUTHORS OR COPYRIGHT HOLDERS BE LIABLE FOR ANY CLAIM, DAMAGES OR OTHER
# LIABILITY, WHETHER IN AN ACTION OF CONTRACT, TORT OR OTHERWISE, ARISING FROM,
# OUT OF OR IN CONNECTION WITH THE SOFTWARE OR THE USE OR OTHER DEALINGS IN THE
# SOFTWARE.
#
###############################################################################
"""
Script for adding jobs to the MySQL database
"""
import logging
import argparse
import warnings
from typing import Dict

from sqlalchemy.exc import IntegrityError  #pylint: disable=wrong-import-order
from sqlalchemy.sql.expression import true

from tuna.miopen.utils.metadata import ALG_SLV_MAP, TENSOR_PRECISION
from tuna.miopen.db.solver import get_solver_ids
from tuna.utils.logger import setup_logger
from tuna.utils.db_utility import connect_db
from tuna.miopen.db.solver import Solver
from tuna.dbBase.sql_alchemy import DbSession
from tuna.miopen.utils.config_type import ConfigType
from tuna.miopen.db.tables import MIOpenDBTables
from tuna.miopen.parse_miopen_args import get_load_job_parser

#pylint: disable=R0914


def arg_fin_steps(args: argparse.Namespace):
  """fin steps for load jobs"""
  if args.fin_steps == '':
    warnings.warn("An empty fin step argument for Load Job")
    args.fin_steps = set()
  elif args.fin_steps:
    steps = [x.strip() for x in args.fin_steps.split(',')]
    args.fin_steps = set(steps)


def arg_solvers(
    args: argparse.Namespace,
    logger: logging.Logger,
):
  """solvers """
  solver_id_map = get_solver_ids()
  solver_arr = None
  if args.solvers:
    solver_arr = args.solvers.split(',')
  elif args.algo:
    solver_arr = ALG_SLV_MAP[args.algo]

  if solver_arr:
    solver_ids = []
    for solver in solver_arr:
      sid = solver_id_map.get(solver, None)
      if not sid:
        logger.error(f'Invalid solver: {solver}')
      solver_ids.append((solver, sid))
    args.solvers = solver_ids
  else:
    args.solvers = [('', None)]

  return args


def test_tag_name(tag: str, dbt: MIOpenDBTables):
  """ test if a tag name is in config_tags table """
  with DbSession() as session:
    query = session.query(dbt.config_tags_table.tag)\
            .filter(dbt.config_tags_table.tag == tag)
    res = query.all()

  if not res:
    raise ValueError(f"tag '{tag}' not in config_tags")

  return True


def config_query(args: argparse.Namespace, session, dbt: MIOpenDBTables):
  """ Produce config query for new style config table"""
  cfg_query = session.query(dbt.config_table.id)\
      .filter(dbt.config_table.valid == 1)

  if args.tag:
    tag_query = session.query(dbt.config_tags_table.config)\
      .filter(dbt.config_tags_table.tag == args.tag).subquery()
    cfg_query = cfg_query.filter(dbt.config_table.id.in_(tag_query))

  if args.cmd:
    cfg_query = cfg_query.filter(
        dbt.config_table.input_t.data_type == TENSOR_PRECISION[args.cmd])

  return cfg_query


def compose_query(args: argparse.Namespace, session, dbt: MIOpenDBTables,
                  cfg_query):
  """Compose query based on args"""
  query = session.query(dbt.solver_app.config, Solver.solver)\
    .filter(dbt.solver_app.session == args.session_id)\
    .filter(dbt.solver_app.solver == Solver.id)\
    .filter(dbt.solver_app.applicable == true())\
    .filter(Solver.valid == true())
  if args.solvers and len(args.solvers[0]) > 1 and args.solvers[0][1]:
    solver_ids = [x for _, x in args.solvers]
    query = query.filter(dbt.solver_app.solver.in_(solver_ids))
  if args.tunable:
    query = query.filter(Solver.tunable == true())
  if args.config_type is ConfigType.batch_norm:
    query = query.filter(Solver.config_type == ConfigType('batch_norm').name)
  else:
    query = query.filter(Solver.config_type == ConfigType('convolution').name)

  if args.only_dynamic:
    query = query.filter(Solver.is_dynamic == true())

  query = query.filter(dbt.solver_app.config.in_(cfg_query.subquery()))

  return query


def add_jobs(args: argparse.Namespace, dbt: MIOpenDBTables,
             logger: logging.Logger):
  """ Add jobs based on solver or defer to all jobs function if no solver
      query specified"""
  counts = 0
  with DbSession() as session:
    cfg_query = config_query(args, session, dbt)
    query = compose_query(args, session, dbt, cfg_query)
    res = query.all()

    if not res:
      logger.error('No applicable solvers found for args %s', args.__dict__)

    fin_step_str = 'not_fin'
    if args.fin_steps:
<<<<<<< HEAD
      fin_step_str = ','.join(sorted(args.fin_steps))
    query = f"select config, solver from {dbt.job_table.__tablename__} where session={args.session_id} and fin_step='{fin_step_str}'"
=======
      fin_step_str = ','.join(args.fin_steps)
    query = f"select config, solver from {dbt.job_table.__tablename__} \
      where session={args.session_id} and fin_step='{fin_step_str}'"

>>>>>>> 4a3a1aee
    logger.info(query)
    ret = session.execute(query)
    pre_ex: Dict[str, Dict[str, bool]] = {}
    for config, solver in ret:
      if config not in pre_ex:
        pre_ex[config] = {}
      pre_ex[config][solver] = True

    do_commit = False
    while True:
      for config, solver in res:
        try:
          job = dbt.job_table()
          job.config = config
          job.solver = solver
          job.state = 'new'
          job.valid = 1
          job.reason = args.label
          job.fin_step = args.fin_steps
          job.session = args.session_id

          if job.config in pre_ex:
            if job.solver in pre_ex[job.config]:
              logger.warning("Job exists (skip): %s : %s", job.config,
                             job.solver)
              continue

          session.add(job)
          if do_commit:
            session.commit()
          counts += 1
        except IntegrityError as err:
          session.rollback()
          logger.warning('Integrity Error: %s', err)
      if not do_commit:
        try:
          session.commit()
        except IntegrityError as err:
          session.rollback()
          counts = 0
          do_commit = True
          logger.warning(
              'Quick update failed, rolling back to add one by one : %s', err)
          continue
      break

  return counts


def run_load_job(args: argparse.Namespace, logger: logging.Logger):
  """Load jobs based on cmd line arguments"""
  arg_fin_steps(args)

  connect_db()

  dbt = MIOpenDBTables(session_id=None, config_type=args.config_type)
  if args.tag:
    try:
      test_tag_name(args.tag, dbt)
    except ValueError as terr:
      logger.error(terr)
  if args.solvers or args.algo:
    args = arg_solvers(args, logger)

  cnt = add_jobs(args, dbt, logger)
  print(f"New jobs added: {cnt}")


def main():
  """ main """
  parser = get_load_job_parser()
  args = parser.parse_args()
  run_load_job(args, setup_logger('load_job'))


if __name__ == '__main__':
  main()<|MERGE_RESOLUTION|>--- conflicted
+++ resolved
@@ -155,15 +155,10 @@
 
     fin_step_str = 'not_fin'
     if args.fin_steps:
-<<<<<<< HEAD
       fin_step_str = ','.join(sorted(args.fin_steps))
-    query = f"select config, solver from {dbt.job_table.__tablename__} where session={args.session_id} and fin_step='{fin_step_str}'"
-=======
-      fin_step_str = ','.join(args.fin_steps)
     query = f"select config, solver from {dbt.job_table.__tablename__} \
       where session={args.session_id} and fin_step='{fin_step_str}'"
 
->>>>>>> 4a3a1aee
     logger.info(query)
     ret = session.execute(query)
     pre_ex: Dict[str, Dict[str, bool]] = {}
