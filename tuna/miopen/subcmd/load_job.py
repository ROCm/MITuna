#!/usr/bin/env python3
###############################################################################
#
# MIT License
#
# Copyright (c) 2022 Advanced Micro Devices, Inc.
#
# Permission is hereby granted, free of charge, to any person obtaining a copy
# of this software and associated documentation files (the "Software"), to deal
# in the Software without restriction, including without limitation the rights
# to use, copy, modify, merge, publish, distribute, sublicense, and/or sell
# copies of the Software, and to permit persons to whom the Software is
# furnished to do so, subject to the following conditions:
#
# The above copyright notice and this permission notice shall be included in all
# copies or substantial portions of the Software.
#
# THE SOFTWARE IS PROVIDED "AS IS", WITHOUT WARRANTY OF ANY KIND, EXPRESS OR
# IMPLIED, INCLUDING BUT NOT LIMITED TO THE WARRANTIES OF MERCHANTABILITY,
# FITNESS FOR A PARTICULAR PURPOSE AND NONINFRINGEMENT. IN NO EVENT SHALL THE
# AUTHORS OR COPYRIGHT HOLDERS BE LIABLE FOR ANY CLAIM, DAMAGES OR OTHER
# LIABILITY, WHETHER IN AN ACTION OF CONTRACT, TORT OR OTHERWISE, ARISING FROM,
# OUT OF OR IN CONNECTION WITH THE SOFTWARE OR THE USE OR OTHER DEALINGS IN THE
# SOFTWARE.
#
###############################################################################
"""
Script for adding jobs to the MySQL database
"""
import logging
import argparse

from sqlalchemy.exc import IntegrityError  #pylint: disable=wrong-import-order
from sqlalchemy.sql.expression import true

from tuna.miopen.utils.metadata import ALG_SLV_MAP, TENSOR_PRECISION
from tuna.utils.db_utility import get_solver_ids
from tuna.utils.logger import setup_logger
from tuna.parse_args import TunaArgs, setup_arg_parser
from tuna.utils.db_utility import connect_db
from tuna.miopen.db.miopen_tables import Solver
from tuna.dbBase.sql_alchemy import DbSession
from tuna.miopen.utils.config_type import ConfigType
from tuna.miopen.db.tables import MIOpenDBTables
from tuna.miopen.parse_miopen_args import get_load_job_parser


def arg_fin_steps(args: argparse.Namespace):
  """fin steps for load jobs"""
  if args.fin_steps:
    steps = [x.strip() for x in args.fin_steps.split(',')]
    args.fin_steps = set(steps)


def arg_solvers(
    args: argparse.Namespace,
    logger: logging.Logger,
):
  """solvers """
  solver_id_map = get_solver_ids()
  solver_arr = None
  if args.solvers:
    solver_arr = args.solvers.split(',')
  elif args.algo:
    solver_arr = ALG_SLV_MAP[args.algo]

  if solver_arr:
    solver_ids = []
    for solver in solver_arr:
      sid = solver_id_map.get(solver, None)
      if not sid:
        logger.error(f'Invalid solver: {solver}')
      solver_ids.append((solver, sid))
    args.solvers = solver_ids
  else:
    args.solvers = [('', 0)]


def test_tag_name(tag: str, dbt: MIOpenDBTables):
  """ test if a tag name is in config_tags table """
  with DbSession() as session:
    query = session.query(dbt.config_tags_table.tag)\
            .filter(dbt.config_tags_table.tag == tag)
    res = query.all()

  if not res:
    raise ValueError(f"tag '{tag}' not in config_tags")

  return True


def config_query(args: argparse.Namespace, session, dbt: MIOpenDBTables):
  """ Produce config query for new style config table"""
  cfg_query = session.query(dbt.config_table)\
      .filter(dbt.config_table.valid == 1)

  if args.tag:
    tag_query = session.query(dbt.config_tags_table.config)\
      .filter(dbt.config_tags_table.tag == args.tag).subquery()
    cfg_query = cfg_query.filter(dbt.config_table.id.in_(tag_query))

  if args.cmd:
    cfg_query = cfg_query.filter(
        dbt.config_table.input_t.data_type == TENSOR_PRECISION[args.cmd])

  return cfg_query


def compose_query(args: argparse.Namespace, session, dbt: MIOpenDBTables,
                  cfg_query):
  """Compose query based on args"""
  query = session.query(dbt.solver_app, Solver)\
    .filter(dbt.solver_app.session == args.session_id)\
    .filter(dbt.solver_app.solver == Solver.id)\
    .filter(dbt.solver_app.applicable == true())\
    .filter(Solver.valid == true())
  if args.solvers and args.solvers[0][1]:  #check none
    solver_ids = [x for _, x in args.solvers]
    query = query.filter(dbt.solver_app.solver.in_(solver_ids))
  if args.tunable:
    query = query.filter(Solver.tunable == true())
  if args.config_type is ConfigType.batch_norm:
    query = query.filter(Solver.config_type == ConfigType('batch_norm').name)
  else:
    query = query.filter(Solver.config_type == ConfigType('convolution').name)

  if args.only_dynamic:
    query = query.filter(Solver.is_dynamic == true())

  cfg_ids = [config.id for config in cfg_query.all()]
  query = query.filter(dbt.solver_app.config.in_(cfg_ids))

  return query


def add_jobs(
    args: argparse.Namespace,
    dbt: MIOpenDBTables,
    logger: logging.Logger,
):
  """ Add jobs based on solver or defer to all jobs function if no solver
      query specified"""
  counts = 0
  with DbSession() as session:
    cfg_query = config_query(args, session, dbt)
    query = compose_query(args, session, dbt, cfg_query)
    res = query.all()
    if not res:
<<<<<<< HEAD
      logger.error('No applicable solvers found for args %s', args.__dict__)
=======
      LOGGER.error('No applicable solvers found for args %s', args.__dict__)
>>>>>>> 32c57a0f

    fin_step_str = 'not_fin'
    if args.fin_steps:
      fin_step_str = ','.join(args.fin_steps)
    query = f"select * from {dbt.job_table.__tablename__} where session={args.session_id} and fin_step='{fin_step_str}' and reason='{args.label}'"
<<<<<<< HEAD
    logger.info(query)
=======
    LOGGER.info(query)
>>>>>>> 32c57a0f
    ret = session.execute(query)
    pre_ex = {}
    for obj in ret:
      if obj['config'] not in pre_ex:
        pre_ex[obj['config']] = {}
      pre_ex[obj['config']][obj['solver']] = True

    do_commit = False
    while True:
      for solv_app, slv in res:
        try:
          job = dbt.job_table()
          job.config = solv_app.config
          job.state = 'new'
          job.valid = 1
          job.reason = args.label
          job.solver = slv.solver
          job.fin_step = args.fin_steps
          job.session = args.session_id

          if job.config in pre_ex:
            if job.solver in pre_ex[job.config]:
<<<<<<< HEAD
              logger.warning("Job exists (skip): %s : %s", job.config,
=======
              LOGGER.warning("Job exists (skip): %s : %s", job.config,
>>>>>>> 32c57a0f
                             job.solver)
              continue

          session.add(job)
          if do_commit:
            session.commit()
          counts += 1
        except IntegrityError as err:
          session.rollback()
          logger.warning('Integrity Error: %s', err)
      if not do_commit:
        try:
          session.commit()
        except IntegrityError as err:
          session.rollback()
          counts = 0
          do_commit = True
          logger.warning(
              'Quick update failed, rolling back to add one by one : %s', err)
          continue
      break

  return counts


def run_load_job(args: argparse.Namespace, logger: logging.Logger):
  """trigger the script run in miopen lib"""

  connect_db()

  dbt = MIOpenDBTables(session_id=None, config_type=args.config_type)
  if args.tag:
    try:
      test_tag_name(args.tag, dbt)
    except ValueError as terr:
      logger.error(terr)

  cnt = add_jobs(args, dbt, logger)
  print(f"New jobs added: {cnt}")


def main():
  """ main """
  parser = get_load_job_parser()
  args = parser.parse_args()
  run_load_job(args, setup_logger('load_job'))


if __name__ == '__main__':
  main()<|MERGE_RESOLUTION|>--- conflicted
+++ resolved
@@ -146,21 +146,13 @@
     query = compose_query(args, session, dbt, cfg_query)
     res = query.all()
     if not res:
-<<<<<<< HEAD
-      logger.error('No applicable solvers found for args %s', args.__dict__)
-=======
       LOGGER.error('No applicable solvers found for args %s', args.__dict__)
->>>>>>> 32c57a0f
 
     fin_step_str = 'not_fin'
     if args.fin_steps:
       fin_step_str = ','.join(args.fin_steps)
     query = f"select * from {dbt.job_table.__tablename__} where session={args.session_id} and fin_step='{fin_step_str}' and reason='{args.label}'"
-<<<<<<< HEAD
-    logger.info(query)
-=======
     LOGGER.info(query)
->>>>>>> 32c57a0f
     ret = session.execute(query)
     pre_ex = {}
     for obj in ret:
@@ -183,11 +175,7 @@
 
           if job.config in pre_ex:
             if job.solver in pre_ex[job.config]:
-<<<<<<< HEAD
-              logger.warning("Job exists (skip): %s : %s", job.config,
-=======
               LOGGER.warning("Job exists (skip): %s : %s", job.config,
->>>>>>> 32c57a0f
                              job.solver)
               continue
 
