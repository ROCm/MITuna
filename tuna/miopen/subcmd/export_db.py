#!/usr/bin/env python3
###############################################################################
#
# MIT License
#
# Copyright (c) 2022 Advanced Micro Devices, Inc.
#
# Permission is hereby granted, free of charge, to any person obtaining a copy
# of this software and associated documentation files (the "Software"), to deal
# in the Software without restriction, including without limitation the rights
# to use, copy, modify, merge, publish, distribute, sublicense, and/or sell
# copies of the Software, and to permit persons to whom the Software is
# furnished to do so, subject to the following conditions:
#
# The above copyright notice and this permission notice shall be included in all
# copies or substantial portions of the Software.
#
# THE SOFTWARE IS PROVIDED "AS IS", WITHOUT WARRANTY OF ANY KIND, EXPRESS OR
# IMPLIED, INCLUDING BUT NOT LIMITED TO THE WARRANTIES OF MERCHANTABILITY,
# FITNESS FOR A PARTICULAR PURPOSE AND NONINFRINGEMENT. IN NO EVENT SHALL THE
# AUTHORS OR COPYRIGHT HOLDERS BE LIABLE FOR ANY CLAIM, DAMAGES OR OTHER
# LIABILITY, WHETHER IN AN ACTION OF CONTRACT, TORT OR OTHERWISE, ARISING FROM,
# OUT OF OR IN CONNECTION WITH THE SOFTWARE OR THE USE OR OTHER DEALINGS IN THE
# SOFTWARE.
#
###############################################################################
"""Module to export find_db to txt file"""
import sqlite3
import os
from collections import OrderedDict
import base64

from tuna.dbBase.sql_alchemy import DbSession
from tuna.miopen.db.tables import MIOpenDBTables
from tuna.miopen.utils.metadata import SQLITE_PERF_DB_COLS
from tuna.utils.db_utility import get_id_solvers, DB_Type
from tuna.utils.utility import arch2targetid
from tuna.utils.logger import setup_logger
from tuna.parse_args import TunaArgs, setup_arg_parser
from tuna.miopen.utils.analyze_parse_db import get_config_sqlite, insert_solver_sqlite, mysql_to_sqlite_cfg
from tuna.miopen.utils.parsing import parse_pdb_key
from tuna.miopen.worker.fin_utils import compose_config_obj

DIR_NAME = {'F': 'Fwd', 'B': 'BwdData', 'W': 'BwdWeights'}

# Setup logging
LOGGER = setup_logger('export_db')

_, ID_SOLVER_MAP = get_id_solvers()


def parse_args():
  """Function to parse arguments"""
  parser = setup_arg_parser('Convert MYSQL find_db to text find_dbs' \
    'architecture', [TunaArgs.ARCH, TunaArgs.NUM_CU, TunaArgs.VERSION])

  group_ver = parser.add_mutually_exclusive_group(required=True)
  group_ver.add_argument(
      '--session_id',
      dest='session_id',
      type=int,
      help=
      'Session ID to be used as tuning tracker. Allows to correlate DB results to tuning sessions'
  )
  group_ver.add_argument(
      '--golden_v',
      dest='golden_v',
      type=int,
      help='export from the golden table using this version number')

  parser.add_argument('--config_tag',
                      dest='config_tag',
                      type=str,
                      help='import configs based on config tag',
                      default=None)
  parser.add_argument('-c',
                      '--opencl',
                      dest='opencl',
                      action='store_true',
                      help='Use OpenCL extension',
                      default=False)
  parser.add_argument('--filename',
                      dest='filename',
                      help='Custom filename for DB dump',
                      default=None)

  group = parser.add_mutually_exclusive_group(required=True)
  group.add_argument('-k',
                     '--kern_db',
                     dest='kern_db',
                     action='store_true',
                     help='Serialize Kernel Database',
                     default=False)
  group.add_argument('-f',
                     '--find_db',
                     dest='find_db',
                     action='store_true',
                     help='Serialize Find Database',
                     default=False)
  group.add_argument('-p',
                     '--perf_db',
                     dest='perf_db',
                     action='store_true',
                     help='Serialize Perf Database',
                     default=False)
  args = parser.parse_args()

  if args.golden_v and not (args.arch and args.num_cu):
    parser.error('arch and num_cu must be set with golden_v')

  return args


def get_filename(arch, num_cu, filename, ocl, db_type):
  """Helper function to compose filename"""
  version = "1.0.0"
  tuna_dir = f'tuna_{version}'
  if not os.path.exists(tuna_dir):
    os.makedirs(tuna_dir)
  final_name = f"{tuna_dir}/{arch}_{num_cu}"
  if num_cu > 64:
    final_name = f'{tuna_dir}/{arch}{num_cu:x}'
  if filename:
    final_name = f'{tuna_dir}/{filename}'

  if db_type == DB_Type.FIND_DB:
    # pylint: disable-next=consider-using-f-string ; more readable
    extension = '.{}.fdb.txt'.format('OpenCL' if ocl else 'HIP')
  elif db_type == DB_Type.KERN_DB:
    extension = '.kdb'
  else:
    extension = ".db"

  final_name = f"{final_name}{extension}"

  return final_name


def get_base_query(dbt, args):
  """ general query for fdb/pdb results """
  src_table = dbt.find_db_table
  if args.golden_v is not None:
    src_table = dbt.golden_table

  with DbSession() as session:
    query = session.query(src_table, dbt.config_table)
    if args.golden_v is not None:
      query = query.filter(src_table.golden_miopen_v == args.golden_v)\
              .filter(src_table.arch == args.arch)\
              .filter(src_table.num_cu == args.num_cu)
      LOGGER.info("golden_miopen_v: %s, arch: %s, num_cu: %s", args.golden_v,
                  args.arch, args.num_cu)
    else:
      query = query.filter(src_table.session == dbt.session.id)
      LOGGER.info("rocm_v : %s", dbt.session.rocm_v)
      LOGGER.info("miopen_v : %s", dbt.session.miopen_v)

    query = query.filter(src_table.valid == 1)\
        .filter(src_table.opencl == args.opencl)\
        .filter(src_table.config == dbt.config_table.id)

    if args.config_tag:
      LOGGER.info("config_tag : %s", args.config_tag)
      query = query.filter(dbt.config_tags_table.tag == args.config_tag)\
          .filter(dbt.config_table.config == dbt.config_table.id)

  return query


def get_fdb_query(dbt, args):
  """ Helper function to create find db query
  """
  src_table = dbt.find_db_table
  if args.golden_v is not None:
    src_table = dbt.golden_table

  query = get_base_query(dbt, args)
  query = query.filter(src_table.kernel_time != -1)\
      .filter(src_table.workspace_sz != -1)

  query = query.order_by(src_table.fdb_key, src_table.update_ts.desc())

  return query


def get_pdb_query(dbt, args):
  """Compose query to get perf_db rows based on filters from args"""
  src_table = dbt.find_db_table
  if args.golden_v is not None:
    src_table = dbt.golden_table

  query = get_base_query(dbt, args)
  query = query.filter(src_table.params != '')\
      .filter(src_table.solver == dbt.solver_table.id)\
      .filter(dbt.solver_table.tunable == 1)

  return query


def get_fdb_alg_lists(query):
  """return dict with key: fdb_key + alg_lib, val: solver list"""
  find_db = OrderedDict()
  solvers = {}
  db_entries = query.all()
  total_entries = len(db_entries)
  LOGGER.info("fdb query returned: %s", total_entries)

  for fdb_entry, _ in db_entries:
    fdb_key = fdb_entry.fdb_key
    if fdb_key not in solvers:
      solvers[fdb_key] = {}
    if fdb_entry.solver in solvers[fdb_key].keys():
      LOGGER.warning("Skipped duplicate solver: %s : %s with ts %s vs prev %s",
                     fdb_key, fdb_entry.solver, fdb_entry.update_ts,
                     solvers[fdb_key][fdb_entry.solver])
      continue
    solvers[fdb_key][fdb_entry.solver] = fdb_entry.update_ts

    fdb_key_alg = (fdb_entry.fdb_key, fdb_entry.alg_lib)
    lst = find_db.get(fdb_key_alg)
    if not lst:
      find_db[fdb_key_alg] = [fdb_entry]
    else:
      lst.append(fdb_entry)

  return find_db


def build_miopen_fdb(fdb_alg_lists):
  """ create miopen find db object for export
  """
  total_entries = len(fdb_alg_lists)
  num_fdb_entries = 0
  miopen_fdb = OrderedDict()
  for fdbkey_alg, alg_entries in fdb_alg_lists.items():
    fdb_key = fdbkey_alg[0]
    num_fdb_entries += 1
    #pick fastest solver for each algorithm
    alg_entries.sort(key=lambda x: float(x.kernel_time))
    fastest_entry = alg_entries[0]
    lst = miopen_fdb.get(fdb_key)
    if not lst:
      miopen_fdb[fdb_key] = [fastest_entry]
    else:
      lst.append(fastest_entry)

    if num_fdb_entries % (total_entries // 10) == 0:
      LOGGER.info("FDB count: %s, fdb: %s, cfg: %s, slv: %s", num_fdb_entries,
                  fastest_entry.fdb_key, fastest_entry.config,
                  ID_SOLVER_MAP[fastest_entry.solver])

  LOGGER.warning("Total number of entries in Find DB: %s", num_fdb_entries)

  return miopen_fdb


def write_fdb(arch, num_cu, ocl, find_db, filename=None):
  """
  Serialize find_db map to plain text file in MIOpen format
  """
  file_name = get_filename(arch, num_cu, filename, ocl, DB_Type.FIND_DB)

  with open(file_name, 'w') as out:  # pylint: disable=unspecified-encoding
    for key, solvers in sorted(find_db.items(), key=lambda kv: kv[0]):
      solvers.sort(key=lambda x: (float(x.kernel_time), x.alg_lib))
      lst = []
      # for alg_lib, solver_id, kernel_time, workspace_sz in solvers:
      for rec in solvers:
        # pylint: disable-next=consider-using-f-string ; more reable
        lst.append('{alg}:{},{},{},{alg},{}'.format(ID_SOLVER_MAP[rec.solver],
                                                    rec.kernel_time,
                                                    rec.workspace_sz,
                                                    '<unused>',
                                                    alg=rec.alg_lib))
      out.write(f"{key}={';'.join(lst)}\n")
  return file_name


def export_fdb(dbt, args):
  """Function to export find_db to txt file
  """
  query = get_fdb_query(dbt, args)
  fdb_alg_lists = get_fdb_alg_lists(query)
  miopen_fdb = build_miopen_fdb(fdb_alg_lists)

  return write_fdb(args.arch, args.num_cu, args.opencl, miopen_fdb,
                   args.filename)


def build_miopen_kdb(dbt, find_db):
  """ create miopen kernel db object for export
  """
  num_fdb_entries = 0
  num_kdb_blobs = 0
  kern_db = []
  with DbSession() as session:
    total = len(find_db.items())
    last_pcnt = 0
    for _, entries in find_db.items():
      num_fdb_entries += 1
      entries.sort(key=lambda x: float(x.kernel_time))
      fastest_slv = entries[0]
      query = session.query(dbt.kernel_cache)\
          .filter(dbt.kernel_cache.kernel_group == fastest_slv.kernel_group)
      for kinder in query.all():
        num_kdb_blobs += 1
        kern_db.append(kinder)
      pcnt = int(num_fdb_entries * 100 / total)
      if pcnt > last_pcnt:
        LOGGER.warning("Building db: %s%%, blobs: %s", pcnt, num_kdb_blobs)
        last_pcnt = pcnt

  LOGGER.warning("Total FDB entries: %s, Total blobs: %s", num_fdb_entries,
                 num_kdb_blobs)
  return kern_db


def write_kdb(arch, num_cu, kern_db, filename=None):
  """
  Write blob map to sqlite
  """
  file_name = get_filename(arch, num_cu, filename, None, DB_Type.KERN_DB)
  if os.path.isfile(file_name):
    os.remove(file_name)

  conn = sqlite3.connect(file_name)
  cur = conn.cursor()
  cur.execute(
      "CREATE TABLE `kern_db` (`id` INTEGER PRIMARY KEY ASC,`kernel_name` TEXT NOT NULL,"
      "`kernel_args` TEXT NOT NULL,`kernel_blob` BLOB NOT NULL,`kernel_hash` TEXT NOT NULL,"
      "`uncompressed_size` INT NOT NULL);")
  cur.execute(
      "CREATE UNIQUE INDEX `idx_kern_db` ON kern_db(kernel_name, kernel_args);")

  ins_list = []
  arch_ext = arch2targetid(arch)
  for kern in kern_db:
    name = kern.kernel_name
    args = kern.kernel_args
    #check if extensions should be added
    if not name.endswith('.o'):
      name += ".o"
    if not "-mcpu=" in args:
      if not name.endswith('.mlir.o'):
        args += f" -mcpu={arch_ext}"

    ins_key = (name, args)
    if ins_key not in ins_list:
      ins_list.append(ins_key)
      cur.execute(
          "INSERT INTO kern_db (kernel_name, kernel_args, kernel_blob, kernel_hash, "
          "uncompressed_size) VALUES(?, ?, ?, ?, ?);",
          (name, args, base64.b64decode(
              kern.kernel_blob), kern.kernel_hash, kern.uncompressed_size))

  conn.commit()
  cur.close()
  conn.close()

  LOGGER.warning("Inserted blobs: %s", len(ins_list))
  return file_name


def export_kdb(dbt, args):
  """
  Function to export the kernel cache
  """
  query = get_fdb_query(dbt, args)
  fdb_alg_lists = get_fdb_alg_lists(query)
  miopen_fdb = build_miopen_fdb(fdb_alg_lists)

  LOGGER.info("Building kdb.")
  kern_db = build_miopen_kdb(dbt, miopen_fdb)

  LOGGER.info("write kdb to file.")
  return write_kdb(args.arch, args.num_cu, kern_db, args.filename)


def create_sqlite_tables(arch, num_cu, filename=None):
  """create sqlite3 tables"""
  local_path = get_filename(arch, num_cu, filename, None, DB_Type.PERF_DB)

  cnx = sqlite3.connect(local_path)

  cur = cnx.cursor()
  cur.execute(
      "CREATE TABLE IF NOT EXISTS `config` (`id` INTEGER PRIMARY KEY ASC,`layout` TEXT NOT NULL,"
      "`data_type` TEXT NOT NULL,`direction` TEXT NOT NULL,`spatial_dim` INT NOT NULL,"
      "`in_channels` INT NOT NULL,`in_h` INT NOT NULL,`in_w` INT NOT NULL,`in_d` INT NOT NULL,"
      "`fil_h` INT NOT NULL,`fil_w` INT NOT NULL,`fil_d` INT NOT NULL,"
      "`out_channels` INT NOT NULL, `batchsize` INT NOT NULL,"
      "`pad_h` INT NOT NULL,`pad_w` INT NOT NULL,`pad_d` INT NOT NULL,"
      "`conv_stride_h` INT NOT NULL,`conv_stride_w` INT NOT NULL,`conv_stride_d` INT NOT NULL,"
      "`dilation_h` INT NOT NULL,`dilation_w` INT NOT NULL,`dilation_d` INT NOT NULL,"
      "`bias` INT NOT NULL,`group_count` INT NOT NULL)")
  cur.execute(
      "CREATE TABLE IF NOT EXISTS `perf_db` (`id` INTEGER PRIMARY KEY ASC,`solver` TEXT NOT NULL,"
      "`config` INTEGER NOT NULL, `params` TEXT NOT NULL)")

  cur.execute(
      "CREATE UNIQUE INDEX IF NOT EXISTS `idx_config` ON config( layout,data_type,direction,"
      "spatial_dim,in_channels,in_h,in_w,in_d,fil_h,fil_w,fil_d,out_channels,"
      "batchsize,pad_h,pad_w,pad_d,conv_stride_h,conv_stride_w,conv_stride_d,"
      "dilation_h,dilation_w,dilation_d,bias,group_count )")
  cur.execute(
      "CREATE UNIQUE INDEX IF NOT EXISTS `idx_perf_db` ON perf_db(solver, config)"
  )

  cur.close()
  cnx.commit()
  return cnx, local_path


def get_cfg_dict(cfg_entry, tensor_entry):
  """compose config_dict"""
  cfg_dict = compose_config_obj(cfg_entry)

  if cfg_entry.valid == 1:
    cfg_dict = mysql_to_sqlite_cfg(cfg_dict)

  ext_dict = tensor_entry.to_dict(ommit_valid=True)
  ext_dict.pop('id')
  cfg_dict.update(ext_dict)

  #bias is always 0
  cfg_dict['bias'] = 0

  return dict(cfg_dict)


def insert_perf_db_sqlite(cnx, perf_db_entry, ins_cfg_id):
  """insert perf_db entry into sqlite"""
  perf_db_dict = perf_db_entry.to_dict()
  perf_db_dict['config'] = ins_cfg_id
  perf_db_dict = {
      k: v for k, v in perf_db_dict.items() if k in SQLITE_PERF_DB_COLS
  }
  perf_db_dict['solver'] = ID_SOLVER_MAP[perf_db_dict['solver']]

  insert_solver_sqlite(cnx, perf_db_dict)

  return perf_db_dict


def export_pdb(dbt, args):
  """ export perf db from mysql to sqlite """
  cnx, local_path = create_sqlite_tables(args.arch, args.num_cu, args.filename)
  num_perf = 0
  query = get_pdb_query(dbt, args)
  cfg_map = {}
  db_entries = query.all()
  total_entries = len(db_entries)
  LOGGER.info("pdb query returned: %s", total_entries)

  for perf_db_entry, cfg_entry in db_entries:
    if cfg_entry.id in cfg_map:
      ins_cfg_id = cfg_map[cfg_entry.id]
    else:
      cfg_dict = get_cfg_dict(cfg_entry, cfg_entry.input_t)

      #override cfg layout with fdb key layout
      if perf_db_entry.fdb_key:
        fds, vals, _, _ = parse_pdb_key(perf_db_entry.fdb_key)
        key_layout = vals[fds.index('out_layout')]
<<<<<<< HEAD
        cfg_dict['layout'] = key_layout
=======
        if cfg_dict['layout'] != key_layout:
          raise ValueError("Out layout doesn't match fdb_key"\
                           f" {cfg_dict['layout']} != {key_layout}")
>>>>>>> 061855f8

      #filters cfg_dict by SQLITE_CONFIG_COLS, inserts cfg if missing
      ins_cfg_id = get_config_sqlite(cnx, cfg_dict)
      cfg_map[cfg_entry.id] = ins_cfg_id

    pdb_dict = insert_perf_db_sqlite(cnx, perf_db_entry, ins_cfg_id)
    num_perf += 1

    if num_perf % (total_entries // 10) == 0:
      cnx.commit()
      LOGGER.info("PDB count: %s, mysql cfg: %s, pdb: %s", num_perf,
                  cfg_entry.id, pdb_dict)

  cnx.commit()
  LOGGER.warning("Total number of entries in Perf DB: %s", num_perf)

  return local_path


def main():
  """Main module function"""
  args = parse_args()
  result_file = ''
  dbt = MIOpenDBTables(session_id=args.session_id)

  if args.session_id:
    args.arch = dbt.session.arch
    args.num_cu = dbt.session.num_cu

  if args.find_db:
    result_file = export_fdb(dbt, args)
  elif args.kern_db:
    result_file = export_kdb(dbt, args)
  elif args.perf_db:
    result_file = export_pdb(dbt, args)

  print(result_file)


if __name__ == '__main__':
  main()<|MERGE_RESOLUTION|>--- conflicted
+++ resolved
@@ -462,13 +462,9 @@
       if perf_db_entry.fdb_key:
         fds, vals, _, _ = parse_pdb_key(perf_db_entry.fdb_key)
         key_layout = vals[fds.index('out_layout')]
-<<<<<<< HEAD
-        cfg_dict['layout'] = key_layout
-=======
         if cfg_dict['layout'] != key_layout:
           raise ValueError("Out layout doesn't match fdb_key"\
                            f" {cfg_dict['layout']} != {key_layout}")
->>>>>>> 061855f8
 
       #filters cfg_dict by SQLITE_CONFIG_COLS, inserts cfg if missing
       ins_cfg_id = get_config_sqlite(cnx, cfg_dict)
