#!/usr/bin/env python3
###############################################################################
#
# MIT License
#
# Copyright (c) 2023 Advanced Micro Devices, Inc.
#
# Permission is hereby granted, free of charge, to any person obtaining a copy
# of this software and associated documentation files (the "Software"), to deal
# in the Software without restriction, including without limitation the rights
# to use, copy, modify, merge, publish, distribute, sublicense, and/or sell
# copies of the Software, and to permit persons to whom the Software is
# furnished to do so, subject to the following conditions:
#
# The above copyright notice and this permission notice shall be included in all
# copies or substantial portions of the Software.
#
# THE SOFTWARE IS PROVIDED "AS IS", WITHOUT WARRANTY OF ANY KIND, EXPRESS OR
# IMPLIED, INCLUDING BUT NOT LIMITED TO THE WARRANTIES OF MERCHANTABILITY,
# FITNESS FOR A PARTICULAR PURPOSE AND NONINFRINGEMENT. IN NO EVENT SHALL THE
# AUTHORS OR COPYRIGHT HOLDERS BE LIABLE FOR ANY CLAIM, DAMAGES OR OTHER
# LIABILITY, WHETHER IN AN ACTION OF CONTRACT, TORT OR OTHERWISE, ARISING FROM,
# OUT OF OR IN CONNECTION WITH THE SOFTWARE OR THE USE OR OTHER DEALINGS IN THE
# SOFTWARE.
#
###############################################################################
"""Interface class to set up and launch tuning functionality"""
import logging
import time
import copy
import random
import string
from datetime import timedelta
from multiprocessing import Queue as mpQueue, Process, Lock
import queue
import threading
from sqlalchemy.exc import OperationalError, DataError, IntegrityError
from sqlalchemy.inspection import inspect
import kombu

from celery.result import ResultSet  #, AsyncResult

from tuna.utils.logger import setup_logger
from tuna.utils.utility import serialize_chunk, SimpleDict
from tuna.utils.db_utility import session_retry
from tuna.utils.db_utility import gen_update_query
from tuna.machine import Machine
from tuna.dbBase.sql_alchemy import DbSession
from tuna.utils.miopen_utility import load_machines
from tuna.miopen.utils.json_to_sql import process_fdb_w_kernels, process_pdb_compile
from tuna.miopen.utils.json_to_sql import clean_cache_table, get_worker_type
from tuna.miopen.db.tables import MIOpenDBTables
from tuna.miopen.worker.fin_utils import get_fin_result
from tuna.miopen.db.solver import get_solver_ids
from tuna.celery_app.celery_workers import launch_celery_worker
from tuna.miopen.celery_tuning.celery_tasks import celery_enqueue
<<<<<<< HEAD
from tuna.celery_app.celery_app import stop_active_workers, purge_queue  #, app
=======
from tuna.celery_app.celery_app import stop_active_workers, stop_named_worker, purge_queue
>>>>>>> 3ea6e530

LOGGER: logging.Logger = setup_logger('tuning')
MAX_ERRORED_JOB_RETRIES = 3
result_queue = mpQueue()
result_queue_lock = Lock()


def process_fin_builder_results(session, fin_json, context, dbt):
  """Process result from fin_build worker"""
  LOGGER.info('Processing fin_builder result')
  job = SimpleDict(**context['job'])
  pending = []
  solver_id_map = get_solver_ids()

  failed_job = False
  result_str = ''
  status = None
  try:
    if fin_json:
      if 'miopen_find_compile_result' in fin_json:
        status = process_fdb_w_kernels(session, fin_json,
                                       copy.deepcopy(context), dbt,
                                       context['fdb_attr'], pending)

      elif 'miopen_perf_compile_result' in fin_json:
        status = process_pdb_compile(session, fin_json, job, dbt, solver_id_map)

      success, result_str = get_fin_result(status)
      failed_job = not success

  except (OperationalError, IntegrityError) as err:
    LOGGER.warning('FinBuild: Unable to update Database %s', err)
    session.rollback()
    failed_job = True
  except DataError as err:
    LOGGER.warning(
        'FinBuild: Invalid data, likely large workspace. DB Error: %s', err)
    session.rollback()
    failed_job = True

  if failed_job:
    set_job_state(session, job, dbt, 'errored', False, result=result_str)
  else:
    set_job_state(session, job, dbt, 'compiled', False, result=result_str)

  return True


def process_fin_evaluator_results(session, fin_json, context, dbt):
  """Process fin_json result"""
  LOGGER.info('Processing fin_eval result')
  job = SimpleDict(**context['job'])
  failed_job = True
  result_str = ''
  pending = []
  orig_state = 'compiled'

  try:
    if fin_json:
      if 'miopen_find_eval_result' in fin_json:
        status = process_fdb_w_kernels(session,
                                       fin_json,
                                       copy.deepcopy(context),
                                       dbt,
                                       context['fdb_attr'],
                                       pending,
                                       result_str='miopen_find_eval_result',
                                       check_str='evaluated')
      elif 'miopen_perf_eval_result' in fin_json:
        status = process_fdb_w_kernels(session,
                                       fin_json,
                                       copy.deepcopy(context),
                                       dbt,
                                       context['fdb_attr'],
                                       pending,
                                       result_str='miopen_perf_eval_result',
                                       check_str='evaluated')

      success, result_str = get_fin_result(status)
      failed_job = not success

    if failed_job:
      if job.retries >= (MAX_ERRORED_JOB_RETRIES - 1):  #pylint: disable=no-member
        LOGGER.warning('max job retries exhausted, setting to errored')
        set_job_state(session, job, dbt, 'errored', result=result_str)
      else:
        LOGGER.warning('resetting job state to %s, incrementing retries',
                       orig_state)
        set_job_state(session,
                      job,
                      dbt,
                      orig_state,
                      increment_retries=True,
                      result=result_str)
    else:
      LOGGER.info("\n\n Setting job state to evaluated")
      set_job_state(session, job, dbt, 'evaluated', result=result_str)
      clean_cache_table(dbt, job)
  except (OperationalError, IntegrityError) as err:
    LOGGER.warning('FinBuild: Unable to update Database %s', err)
    session.rollback()
    set_job_state(session, job, dbt, 'errored', result=result_str)
    #failed_job = True

  return True


def set_job_state(session, job, dbt, state, increment_retries=False, result=""):
  """Interface function to update job state for builder/evaluator
  job_set_attr: List[str]"""

  LOGGER.info('Setting job id %s state to %s', job.id, state)
  job_set_attr = ['state', 'gpu_id']
  job.state = state
  if result:
    job_set_attr.append('result')
    job.result = result
  if increment_retries:
    job_set_attr.append('retries')
    job.retries += 1

  #pylint: disable=duplicate-code
  if '_start' in state:
    job_set_attr.append('cache_loc')
    cache: str = '~/.cache/miopen_'
    blurr: str = ''.join(
        random.choice(string.ascii_lowercase) for i in range(10))
    cache_loc: str = cache + blurr
    job.cache_loc = cache_loc
  #pylint: enable=duplicate-code

  query: str = gen_update_query(job, job_set_attr, dbt.job_table.__tablename__)

  def callback() -> bool:
    session.execute(query)
    session.commit()
    return True

  assert session_retry(session, callback, lambda x: x(), LOGGER)
  return True


def get_worker_granularity(library):
  """Check how many celery workers we need"""
  worker_granularity = None
  worker_granularity = get_worker_type(library.args)
  if 'miopen_find_compile' in library.args.fin_steps \
  or 'miopen_perf_compile' in library.args.fin_steps:
    worker_granularity = 'worker_per_node'
  elif 'miopen_find_eval' in library.args.fin_steps or 'miopen_perf_eval' in library.args.fin_steps:
    worker_granularity = 'worker_per_gpu'

  return worker_granularity


def get_q_name(library):
  """Compose queue name"""
  worker_type = get_worker_type(library.args)
  q_name = None
  if worker_type == 'fin_build_worker':
    q_name = f"compile_q_session_{library.dbt.session_id}"
  else:
    q_name = f"eval_q_session_{library.dbt.session_id}"

  return q_name


def prep_tuning(library):
  """Prep env for tuning start"""
  worker_type = get_worker_type(library.args)
  machines = load_machines(library.args)
  q_name = get_q_name(library)
  purge_queue([q_name])
  cmd = None
  subp_list = []
  if worker_type == 'fin_build_worker':
    cmd = f"celery -A tuna.celery_app.celery_app worker -l info -E -n tuna_HOSTNAME_sess_{library.args.session_id} -Q {q_name}"  #pylint: disable=line-too-long
  else:
    cmd = f"celery -A tuna.celery_app.celery_app worker -l info -E -c 1 -n tuna_HOSTNAME_sess_{library.args.session_id}_gpu_id_GPUID -Q {q_name}"  #pylint: disable=line-too-long

  if not library.args.enqueue_only:
    try:
      subp_list = launch_celery_worker(machines, get_worker_granularity(library),
                                      cmd, True)
      if not subp_list:
        raise ValueError('Could not launch celery worker')
      #LOGGER.info('Launched supbproc pids: (%s)', ', '.join([str(subp.pid) for subp in subp_list]))
    except kombu.exceptions.OperationalError as k_err:
      LOGGER.error('Redis error ocurred: %s', k_err)
      return False

  global DBT  #pylint: disable=global-variable-undefined
  DBT = MIOpenDBTables(session_id=library.args.session_id,
                       config_type=library.args.config_type)

  fdb_attr = [column.name for column in inspect(DBT.find_db_table).c]
  fdb_attr.remove("insert_ts")
  fdb_attr.remove("update_ts")

  f_vals = library.get_f_vals(Machine(local_machine=True),
                              range(0),
                              tuning=True)
  kwargs = library.get_kwargs(0, f_vals, tuning=True)

  return worker_type, kwargs, fdb_attr, q_name, subp_list


#pylint: disable=too-many-locals
def tune(library, job_batch_size=1000):
  """tuning loop to spin out celery tasks"""

  if library.args.shutdown_workers:
    LOGGER.info('Shutting down all celery workers')
    stop_active_workers()
    return True

  try:
<<<<<<< HEAD
    LOGGER.info('Launching celery workers')
    worker_type, kwargs, fdb_attr, q_name = prep_tuning(library)
    LOGGER.info('Done launching celery workers')
=======
    worker_type, kwargs, fdb_attr, q_name, subp_list = prep_tuning(library)
>>>>>>> 3ea6e530
  except ValueError as verr:
    LOGGER.error(verr)
    return False

  try:
    #if enqueue_only is False, we only launch the workers
    if not library.args.enqueue_only:
      for subp in subp_list:
        subp.wait()
      return True
  except KeyboardInterrupt:
    for subp in subp_list:
      subp.kill()
    return False

  res_set = ResultSet([])
  start = time.time()
  worker_type = get_worker_type(library.args)
  drain_process = results_gather_start(worker_type)

  with DbSession() as session:
    while True:
      try:
        job_list = []
        #get all the jobs from mySQL
        job_list = library.get_jobs(session, library.fetch_state,
                                    library.set_state, library.args.session_id,
                                    job_batch_size)

        for i in range(0, len(job_list), job_batch_size):
          batch_jobs = job_list[i:min(i + job_batch_size, len(job_list))]
          entries = library.compose_work_objs_fin(session, batch_jobs,
                                                  library.dbt)
          serialized_jobs = serialize_chunk(entries)
          #build context for each celery task
          for job, config in serialized_jobs:
            context = {
                'job': job,
                'config': config,
                'worker_type': worker_type,
                'arch': library.dbt.session.arch,
                'num_cu': library.dbt.session.num_cu,
                'kwargs': kwargs,
                'fdb_attr': fdb_attr
            }

            #calling celery task, enqueuing to celery queue
            res_set.add(
                celery_enqueue.apply_async((context,),
                                           queue=q_name,
                                           reply_to=q_name))

        if not job_list:
          if not res_set:
            results_gather_terminate(res_set, drain_process)
            return False
          LOGGER.info('All tasks added to queue')
          j_end = time.time()
          break
      except KeyboardInterrupt:
        LOGGER.error('Keyboard interrupt caught, draining results queue')
        session.rollback()
        results_gather_terminate(res_set, drain_process)
        purge_queue([q_name])
        library.cancel_consumer(q_name)

  results_gather_terminate(res_set, drain_process)
  library.cancel_consumer(q_name)
  end = time.time()
  LOGGER.info("Took {:0>8} to tune".format(str(timedelta(seconds=end - start))))  #pylint: disable=consider-using-f-string
  LOGGER.info("{:0>8} of which was spent enqueuing jobs".format(  #pylint: disable=consider-using-f-string
      str(timedelta(seconds=j_end - start))))

  return True


def results_gather_start(worker_type):
  """Start subproc to drain result queue and populate mysql DB"""
  LOGGER.info('Started drain process')
  #start draining result_queue in subprocess
  event = threading.Event()
  drain_process = Process(target=drain_queue, args=[worker_type, DBT, event])
  drain_process.start()

  return drain_process


def result_callback(task_id, value):
  """Function callback for celery async jobs to store results"""
  LOGGER.info('task id %s : done', task_id)
  LOGGER.info('fin_json : %s', value[0])
  LOGGER.info('context : %s', value[1])
  #result, v = app.AsyncResult(task_id).get()
  #LOGGER.info('v: %s', v)
  #LOGGER.info('results: %s', result)

  result_queue.put([value[0], value[1]])


def results_gather_terminate(res_set, drain_process):
  """Function to terminate the results gather subproc"""
  LOGGER.info('Gathering async results in callback function, blocking')
  #waiting on all results to come in
  _ = res_set.join(callback=result_callback)

  #terminate result_queue drain process with special queue token (NONE,NONE)
  LOGGER.info('Adding terminatig token to result_queue')
  result_queue.put([None, None])

  drain_process.join()
  LOGGER.info('Done writing from result_queue to mySQL')


def drain_queue(worker_type, dbt, event):
  """Drain results queue"""
  LOGGER.info('Draining queue')
  sleep_time = 0
  wait_limit = 1800  #max wait time
  with DbSession() as session:
    while True:
      try:
        LOGGER.warning('Waiting on get')
        fin_json, context = result_queue.get(True, 1)
        LOGGER.info('Parsing: %s', fin_json)
        LOGGER.info('Parsing context: %s', context)
        if fin_json is None and context is None:
          LOGGER.info('Reached end of results queue')
          break
        if worker_type == 'fin_build_worker':
          process_fin_builder_results(session, fin_json, context, dbt)
        elif worker_type == 'fin_eval_worker':
          process_fin_evaluator_results(session, fin_json, context, dbt)
        else:
          raise ValueError('Worker type not supported in tuning loop')
        sleep_time = 0
      except queue.Empty as exp:
        LOGGER.info(exp)
        LOGGER.info('Sleeping for 2 sec, waiting on results from celery')
        if sleep_time >= wait_limit:
          LOGGER.info(
              'Max wait limit of %s seconds has been reached, terminating...',
              wait_limit)
          return False
        sleep_time += 2
        event.wait(timeout=2.0)
        #time.sleep(2)
        continue

  return True<|MERGE_RESOLUTION|>--- conflicted
+++ resolved
@@ -54,11 +54,7 @@
 from tuna.miopen.db.solver import get_solver_ids
 from tuna.celery_app.celery_workers import launch_celery_worker
 from tuna.miopen.celery_tuning.celery_tasks import celery_enqueue
-<<<<<<< HEAD
-from tuna.celery_app.celery_app import stop_active_workers, purge_queue  #, app
-=======
 from tuna.celery_app.celery_app import stop_active_workers, stop_named_worker, purge_queue
->>>>>>> 3ea6e530
 
 LOGGER: logging.Logger = setup_logger('tuning')
 MAX_ERRORED_JOB_RETRIES = 3
@@ -276,13 +272,9 @@
     return True
 
   try:
-<<<<<<< HEAD
     LOGGER.info('Launching celery workers')
-    worker_type, kwargs, fdb_attr, q_name = prep_tuning(library)
+    worker_type, kwargs, fdb_attr, q_name, subp_list = prep_tuning(library)
     LOGGER.info('Done launching celery workers')
-=======
-    worker_type, kwargs, fdb_attr, q_name, subp_list = prep_tuning(library)
->>>>>>> 3ea6e530
   except ValueError as verr:
     LOGGER.error(verr)
     return False
