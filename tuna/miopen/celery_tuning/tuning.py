#!/usr/bin/env python3
###############################################################################
#
# MIT License
#
# Copyright (c) 2023 Advanced Micro Devices, Inc.
#
# Permission is hereby granted, free of charge, to any person obtaining a copy
# of this software and associated documentation files (the "Software"), to deal
# in the Software without restriction, including without limitation the rights
# to use, copy, modify, merge, publish, distribute, sublicense, and/or sell
# copies of the Software, and to permit persons to whom the Software is
# furnished to do so, subject to the following conditions:
#
# The above copyright notice and this permission notice shall be included in all
# copies or substantial portions of the Software.
#
# THE SOFTWARE IS PROVIDED "AS IS", WITHOUT WARRANTY OF ANY KIND, EXPRESS OR
# IMPLIED, INCLUDING BUT NOT LIMITED TO THE WARRANTIES OF MERCHANTABILITY,
# FITNESS FOR A PARTICULAR PURPOSE AND NONINFRINGEMENT. IN NO EVENT SHALL THE
# AUTHORS OR COPYRIGHT HOLDERS BE LIABLE FOR ANY CLAIM, DAMAGES OR OTHER
# LIABILITY, WHETHER IN AN ACTION OF CONTRACT, TORT OR OTHERWISE, ARISING FROM,
# OUT OF OR IN CONNECTION WITH THE SOFTWARE OR THE USE OR OTHER DEALINGS IN THE
# SOFTWARE.
#
###############################################################################
"""Interface class to set up and launch tuning functionality"""
import logging
import time
import copy
import random
import string
from datetime import timedelta
from multiprocessing import Queue as mpQueue, Process, Lock
import queue
from sqlalchemy.exc import OperationalError, DataError, IntegrityError
from sqlalchemy.inspection import inspect
import kombu

from celery.result import ResultSet

from tuna.utils.logger import setup_logger
from tuna.utils.utility import serialize_chunk, SimpleDict
from tuna.utils.db_utility import session_retry
from tuna.utils.db_utility import gen_update_query
from tuna.machine import Machine
from tuna.dbBase.sql_alchemy import DbSession
from tuna.utils.miopen_utility import load_machines
from tuna.miopen.utils.json_to_sql import process_fdb_w_kernels, process_pdb_compile
from tuna.miopen.utils.json_to_sql import clean_cache_table, get_worker_type
from tuna.miopen.db.tables import MIOpenDBTables
from tuna.miopen.worker.fin_utils import get_fin_result
from tuna.miopen.db.solver import get_solver_ids
from tuna.celery_app.celery_workers import launch_celery_worker
from tuna.miopen.celery_tuning.celery_tasks import hardware_pick
from tuna.celery_app.celery_app import stop_active_workers, purge_queue

LOGGER: logging.Logger = setup_logger('tune')
MAX_ERRORED_JOB_RETRIES = 3
result_queue = mpQueue()
result_queue_lock = Lock()


def result_callback(task_id, value):
  """Function callback for celery async jobs to store resutls"""
  LOGGER.info('task id %s : done', task_id)
  LOGGER.info('fin_json : %s', value[0])
  LOGGER.info('context : %s', value[1])
  result_queue.put([value[0], value[1]])


def process_fin_builder_results(session, fin_json, context, dbt):
  """Process result from fin_build worker"""
  LOGGER.info('Processing fin_builder result')
  job = SimpleDict(**context['job'])
  pending = []
  solver_id_map = get_solver_ids()

  failed_job = False
  result_str = ''
  status = None
  try:
    if fin_json:
      if 'miopen_find_compile_result' in fin_json:
        status = process_fdb_w_kernels(session, fin_json,
                                       copy.deepcopy(context), dbt,
                                       context['fdb_attr'], pending)

      elif 'miopen_perf_compile_result' in fin_json:
        status = process_pdb_compile(session, fin_json, job, dbt, solver_id_map)

      success, result_str = get_fin_result(status)
      failed_job = not success

  except (OperationalError, IntegrityError) as err:
    LOGGER.warning('FinBuild: Unable to update Database %s', err)
    session.rollback()
    failed_job = True
  except DataError as err:
    LOGGER.warning(
        'FinBuild: Invalid data, likely large workspace. DB Error: %s', err)
    session.rollback()
    failed_job = True

  if failed_job:
    set_job_state(session, job, dbt, 'errored', False, result=result_str)
  else:
    set_job_state(session, job, dbt, 'compiled', False, result=result_str)

  return True


def process_fin_evaluator_results(session, fin_json, context, dbt):
  """Process fin_json result"""
  LOGGER.info('Processing fin_eval result')
  job = SimpleDict(**context['job'])
  failed_job = True
  result_str = ''
  pending = []
  orig_state = 'compiled'

  try:
    set_job_state(session, job, dbt, 'evaluated')
    if fin_json:
      if 'miopen_find_eval_result' in fin_json:
        status = process_fdb_w_kernels(session,
                                       fin_json,
                                       copy.deepcopy(context),
                                       dbt,
                                       context['fdb_attr'],
                                       pending,
                                       result_str='miopen_find_eval_result',
                                       check_str='evaluated')
      elif 'miopen_perf_eval_result' in fin_json:
        status = process_fdb_w_kernels(session,
                                       fin_json,
                                       copy.deepcopy(context),
                                       dbt,
                                       context['fdb_attr'],
                                       pending,
                                       result_str='miopen_perf_eval_result',
                                       check_str='evaluated')

      success, result_str = get_fin_result(status)
      failed_job = not success

    if failed_job:
      if job.retries >= (MAX_ERRORED_JOB_RETRIES - 1):  #pylint: disable=no-member
        LOGGER.warning('max job retries exhausted, setting to errored')
        set_job_state(session, job, dbt, 'errored', result=result_str)
      else:
        LOGGER.warning('resetting job state to %s, incrementing retries',
                       orig_state)
        set_job_state(session,
                      job,
                      dbt,
                      orig_state,
                      increment_retries=True,
                      result=result_str)
    else:
      LOGGER.info("\n\n Setting job state to evaluated")
      set_job_state(session, job, dbt, 'evaluated', result=result_str)
      clean_cache_table(dbt, job)
  except (OperationalError, IntegrityError) as err:
    LOGGER.warning('FinBuild: Unable to update Database %s', err)
    session.rollback()
    failed_job = True

  return True


def set_job_state(session, job, dbt, state, increment_retries=False, result=""):
  """Interface function to update job state for builder/evaluator
  job_set_attr: List[str]"""

  LOGGER.info('Setting job id %s state to %s', job.id, state)
  job_set_attr = ['state', 'gpu_id']
  job.state = state
  if result:
    job_set_attr.append('result')
    job.result = result
  if increment_retries:
    job_set_attr.append('retries')
    job.retries += 1

  #pylint: disable=duplicate-code
  if '_start' in state:
    job_set_attr.append('cache_loc')
    cache: str = '~/.cache/miopen_'
    blurr: str = ''.join(
        random.choice(string.ascii_lowercase) for i in range(10))
    cache_loc: str = cache + blurr
    job.cache_loc = cache_loc
  #pylint: enable=duplicate-code

  query: str = gen_update_query(job, job_set_attr, dbt.job_table.__tablename__)

  def callback() -> bool:
    session.execute(query)
    session.commit()
    return True

  assert session_retry(session, callback, lambda x: x(), LOGGER)
  return True


def get_worker_granularity(library):
  """Check how many celery workers we need"""
  worker_granularity = None
  worker_granularity = get_worker_type(library.args)
  if 'miopen_find_compile' in library.args.fin_steps \
  or 'miopen_perf_compile' in library.args.fin_steps:
    worker_granularity = 'worker_per_node'
  elif 'miopen_find_eval' in library.args.fin_steps or 'miopen_perf_eval' in library.args.fin_steps:
    worker_granularity = 'worker_per_gpu'

  return worker_granularity


def prep_tuning(library):
  """Prep env for tuning start"""
  worker_type = get_worker_type(library.args)
  machines = load_machines(library.args)
  q_name = None
  if worker_type == 'fin_build_worker':
    q_name = f"compile_q_session_{library.dbt.session_id}"
  else:
    q_name = f"eval_q_session_{library.dbt.session_id}"

  try:
    stop_active_workers()
    if not launch_celery_worker(library, q_name, machines,
                                get_worker_granularity(library)):
      raise ValueError('Could not launch celery worker')
  except kombu.exceptions.OperationalError as k_err:
    LOGGER.error('Redis error ocurred: %s', k_err)
    return False

  global DBT  #pylint: disable=global-variable-undefined
  DBT = MIOpenDBTables(session_id=library.args.session_id,
                       config_type=library.args.config_type)

  fdb_attr = [column.name for column in inspect(DBT.find_db_table).c]
  fdb_attr.remove("insert_ts")
  fdb_attr.remove("update_ts")

  f_vals = library.get_f_vals(Machine(local_machine=True),
                              range(0),
                              tuning=True)
  kwargs = library.get_kwargs(0, f_vals, tuning=True)

  return worker_type, kwargs, fdb_attr, q_name


#pylint: disable=too-many-locals
def tune(library, job_batch_size=1000):
  """tuning loop to spin out celery tasks"""

  try:
    worker_type, kwargs, fdb_attr, q_name = prep_tuning(library)
  except ValueError as verr:
    LOGGER.error(verr)
    return False

  res_set = ResultSet([])
  start = time.time()

  with DbSession() as session:
    while True:
      try:
        job_list = []
        #get all the jobs from mySQL
        job_list = library.get_jobs(session, library.fetch_state,
                                    library.set_state, library.args.session_id,
                                    job_batch_size)

        for i in range(0, len(job_list), job_batch_size):
          batch_jobs = job_list[i:min(i + job_batch_size, len(job_list))]
          if library.args.fin_steps:
            entries = library.compose_work_objs_fin(session, batch_jobs,
                                                    library.dbt)

          entries = library.compose_work_objs_fin(session, job_list,
                                                  library.dbt)
          serialized_jobs = serialize_chunk(entries)

          #build context for each celery task
          for job, config in serialized_jobs:
            context = {
                'job': job,
                'config': config,
                'worker_type': worker_type,
                'arch': library.dbt.session.arch,
                'num_cu': library.dbt.session.num_cu,
                'kwargs': kwargs,
                'fdb_attr': fdb_attr
            }

            #calling celery task, enqueuing to celery queue
            res_set.add(hardware_pick.apply_async((context,), queue=q_name))
            purge_queue(q_name)
            exit()

        if not job_list:
          if not res_set:
            return False
          LOGGER.info('All tasks added to queue')
          break
      except KeyboardInterrupt:
        LOGGER.error('Keyboard interrupt caught, draining results queue')
        session.rollback()
        purge_queue(q_name)
        results_gather(res_set, worker_type)

  results_gather(res_set, worker_type)
  end = time.time()
<<<<<<< HEAD
  LOGGER.info('Took {:0.4f} min to tune'.format((end - start) % 60))  #pylint: disable=consider-using-f-string
=======
  LOGGER.info("Took {:0>8}".format(str(timedelta(seconds=(end - start)))))
>>>>>>> 10e3beb6

  return True


def results_gather(res_set, worker_type):
  """Start subproc to drain result queue and populate mysql DB"""
  LOGGER.info('Started drain process')
  #start draining result_queue in subprocess
  drain_process = Process(target=drain_queue, args=[worker_type, DBT])
  drain_process.start()

  LOGGER.info('Gathering async results in callback function, blocking')
  #waiting on all results to come in
  _ = res_set.join(callback=result_callback)

  #terminate result_queue drain process with special queue token (NONE,NONE)
  LOGGER.info('Adding terminatig token to result_queue')
  result_queue.put([None, None])

  drain_process.join()
  LOGGER.info('Done writing from result_queue to mySQL')


def drain_queue(worker_type, dbt):
  """Drain results queue"""
  interrupt = False
  LOGGER.info('Draining queue')
  sleep_time = 0
  wait_limit = 1800  #max wait time
  seen_res = False
  with DbSession() as session:
    while True:
      try:
        fin_json, context = result_queue.get(True, 1)
        #LOGGER.info('Parsing: %s', fin_json)
        #LOGGER.info('Parsing context: %s', context)
        if fin_json is None and context is None:
          LOGGER.info('Reached end of results queue')
          break
        if worker_type == 'fin_build_worker':
          process_fin_builder_results(session, fin_json, context, dbt)
          seen_res = True
        else:
          process_fin_evaluator_results(session, fin_json, context, dbt)
          seen_res = True
      except KeyboardInterrupt:
        if result_queue.empty():
          return True
        interrupt = True
        #continue
      except queue.Empty as exc:
        if interrupt:
          #Note: reset job state for those in flight that have not reached the res_queue yet
          return True
        LOGGER.warning(exc)
        LOGGER.info('Sleeping for 2 sec, waiting on results from celery')
        if not seen_res:
          wait_limit -= 2
          if max(0, wait_limit) == 0:
            LOGGER.info(
                'Max wait limit of %s seconds has been reached, terminating...',
                wait_limit)
            return False
        sleep_time += 2
        time.sleep(2)
        seen_res = False

  return True<|MERGE_RESOLUTION|>--- conflicted
+++ resolved
@@ -314,11 +314,7 @@
 
   results_gather(res_set, worker_type)
   end = time.time()
-<<<<<<< HEAD
-  LOGGER.info('Took {:0.4f} min to tune'.format((end - start) % 60))  #pylint: disable=consider-using-f-string
-=======
   LOGGER.info("Took {:0>8}".format(str(timedelta(seconds=(end - start)))))
->>>>>>> 10e3beb6
 
   return True
 
