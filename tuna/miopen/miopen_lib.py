--- conflicted
+++ resolved
@@ -251,16 +251,9 @@
       if not super().check_status(worker, f_vals["b_first"], gpu_idx,
                                   f_vals["machine"], self.args.docker_name):
         ret = True
-<<<<<<< HEAD
-    elif args.init_session:
-      print(args)
-      Session().add_new_session(args, worker)
-    elif args.execute_cmd:
-=======
     elif self.args.init_session:
       Session().add_new_session(self.args, worker)
     elif self.args.execute_cmd:
->>>>>>> bc3acd31
       # JD: Move the worker.exec_command to machine
       self.logger.info(self.args.execute_cmd)
       _, _, _ = worker.exec_command(self.args.execute_cmd + " 2>&1 ")
