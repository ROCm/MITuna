--- conflicted
+++ resolved
@@ -34,7 +34,7 @@
 from tuna.mituna_interface import MITunaInterface
 from tuna.miopen.utils.helper import print_solvers
 from tuna.parse_args import TunaArgs, setup_arg_parser, args_check
-<<<<<<< HEAD
+
 from tuna.dbBase.sql_alchemy import DbSession
 from tuna.tables_interface import DBTablesInterface
 from tuna.utils.utility import SimpleDict
@@ -42,18 +42,6 @@
 from tuna.miopen.db.miopen_tables import FinStep, get_miopen_tables
 from tuna.miopen.utils.metadata import MIOPEN_ALG_LIST
 from tuna.miopen.worker.fin_class import FinClass
-#from tuna.miopen.worker.fin_builder import FinBuilder
-#from tuna.miopen.worker.fin_eval import FinEvaluator
-from tuna.worker_interface import WorkerInterface
-=======
-from tuna.miopen.db.mixin_tables import FinStep
-from tuna.miopen.db.get_db_tables import get_miopen_tables
-from tuna.miopen.utils.metadata import MIOPEN_ALG_LIST
-from tuna.miopen.worker.fin_class import FinClass
-from tuna.miopen.worker.fin_builder import FinBuilder
-from tuna.miopen.worker.fin_eval import FinEvaluator
-#from tuna.worker_interface import WorkerInterface
->>>>>>> a2c740c6
 from tuna.miopen.db.session import Session
 from tuna.utils.miopen_utility import load_machines
 from tuna.libraries import Library
@@ -292,23 +280,6 @@
     # pylint: disable=too-many-branches
     worker = None
     kwargs = self.get_kwargs(gpu_idx, f_vals)
-<<<<<<< HEAD
-=======
-
-    if self.args.fin_steps:
-      if 'miopen_find_compile' in self.args.fin_steps \
-      or 'miopen_perf_compile' in self.args.fin_steps:
-        kwargs['fetch_state'] = ['new']
-        worker = FinBuilder(**kwargs)
-      elif 'miopen_find_eval' in self.args.fin_steps or 'miopen_perf_eval' in self.args.fin_steps:
-        kwargs['fetch_state'] = ['new', 'compiled']
-        worker = FinEvaluator(**kwargs)
-      else:
-        raise ValueError('Unsupported fin step')
-      worker.start()
-      worker_lst.append(worker)
-      return True
->>>>>>> a2c740c6
     if self.args.update_applicability:
       kwargs['fin_steps'] = ['applicability']
       worker = FinClass(**kwargs)
