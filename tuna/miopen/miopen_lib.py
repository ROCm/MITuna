--- conflicted
+++ resolved
@@ -250,20 +250,11 @@
     self.dbt = MIOpenDBTables(session_id=self.args.session_id,
                               config_type=self.args.config_type)
     self.update_operation()
-<<<<<<< HEAD
-    if self.args.fin_steps:
-      self.set_prefix()
-=======
->>>>>>> e93bead2
 
   def set_prefix(self):
     """Set redis key prefix"""
     if isinstance(self.args.fin_steps, Iterable):
-<<<<<<< HEAD
-      steps_str = ('-').join(self.args.fin_steps)
-=======
       steps_str = ('-').join(x for x in self.args.fin_steps)
->>>>>>> e93bead2
       self.prefix = f"d_{self.db_name}_sess_{self.args.session_id}_"\
                     f"{steps_str}"
     else:
@@ -351,7 +342,7 @@
 
   def compose_worker_list(self, machines):
     # pylint: disable=too-many-branches
-    """! Helper funcrtion to compose worker_list
+    """! Helper function to compose worker_list
       @param res DB query return item containg available machines
       @param args The command line arguments
     """
@@ -728,11 +719,7 @@
   async def parse_result(self, data):
     """Function callback for celery async jobs to store results"""
     data = json.loads(data)
-<<<<<<< HEAD
-    self.logger.info(data)
-=======
     #self.logger.info(data)
->>>>>>> e93bead2
 
     with DbSession() as session:
       try:
@@ -742,13 +729,8 @@
         self.logger.error(kerr)
         return False
 
-<<<<<<< HEAD
-      self.logger.info('Parsing: %s', fin_json)
-      self.logger.info('Parsing context: %s', context)
-=======
       #self.logger.info('Parsing: %s', fin_json)
       #self.logger.info('Parsing context: %s', context)
->>>>>>> e93bead2
       if self.operation == Operation.COMPILE:
         self.process_fin_builder_results(session, fin_json, context)
       elif self.operation == Operation.EVAL:
