#!/usr/bin/env python3
###############################################################################
#
# MIT License
#
# Copyright (c) 2022 Advanced Micro Devices, Inc.
#
# Permission is hereby granted, free of charge, to any person obtaining a copy
# of this software and associated documentation files (the "Software"), to deal
# in the Software without restriction, including without limitation the rights
# to use, copy, modify, merge, publish, distribute, sublicense, and/or sell
# copies of the Software, and to permit persons to whom the Software is
# furnished to do so, subject to the following conditions:
#
# The above copyright notice and this permission notice shall be included in all
# copies or substantial portions of the Software.
#
# THE SOFTWARE IS PROVIDED "AS IS", WITHOUT WARRANTY OF ANY KIND, EXPRESS OR
# IMPLIED, INCLUDING BUT NOT LIMITED TO THE WARRANTIES OF MERCHANTABILITY,
# FITNESS FOR A PARTICULAR PURPOSE AND NONINFRINGEMENT. IN NO EVENT SHALL THE
# AUTHORS OR COPYRIGHT HOLDERS BE LIABLE FOR ANY CLAIM, DAMAGES OR OTHER
# LIABILITY, WHETHER IN AN ACTION OF CONTRACT, TORT OR OTHERWISE, ARISING FROM,
# OUT OF OR IN CONNECTION WITH THE SOFTWARE OR THE USE OR OTHER DEALINGS IN THE
# SOFTWARE.
#
###############################################################################
"""MIOpen class that holds MIOpen specifig  tuning functionality"""

import sys

from tuna.mituna_interface import MITunaInterface
from tuna.helper import print_solvers
from tuna.parse_args import TunaArgs, setup_arg_parser, clean_args, args_check
from tuna.miopen.miopen_tables import FinStep, get_miopen_tables
from tuna.metadata import MIOPEN_ALG_LIST
from tuna.miopen.fin_class import FinClass
from tuna.miopen.fin_builder import FinBuilder
from tuna.miopen.fin_eval import FinEvaluator
from tuna.worker_interface import WorkerInterface
from tuna.miopen.session import Session
from tuna.utils.miopen_utility import load_machines
from tuna.libraries import Library
from tuna.miopen.db_tables import create_tables, recreate_triggers
from tuna.miopen.miopen_db_helpers import drop_miopen_triggers, get_miopen_triggers
from tuna.config_type import ConfigType
from tuna.miopen.import_configs import run_import_configs
from tuna.miopen.import_benchmark import run_import_benchmark
from tuna.miopen.parse_miopen_args import get_import_cfg_parser, get_import_benchmark_parser


class MIOpen(MITunaInterface):
  """Class to support MIOpen specific tuning functionality"""

  def __init__(self):
    super().__init__(library=Library.MIOPEN)
    self.args = None

  def parse_args(self):
    # pylint: disable=too-many-statements
    """Function to parse arguments"""
    parser = setup_arg_parser(
        'Run Performance Tuning on a certain architecture', [
            TunaArgs.ARCH, TunaArgs.NUM_CU, TunaArgs.VERSION,
            TunaArgs.CONFIG_TYPE, TunaArgs.SESSION_ID, TunaArgs.MACHINES,
            TunaArgs.REMOTE_MACHINE, TunaArgs.LABEL, TunaArgs.RESTART_MACHINE,
            TunaArgs.DOCKER_NAME
        ])
    parser.add_argument(
        '--find_mode',
        dest='find_mode',
        type=int,
        default=1,
        help='Set the MIOPEN_FIND_MODE environment variable for MIOpen',
        choices=['1', '3'])
    parser.add_argument('--ticket',
                        dest='ticket',
                        type=str,
                        default=None,
                        help='Specify tuning ticket number')
    parser.add_argument(
        '--solver_id',
        type=int,
        dest='solver_id',
        default=None,
        help='Specify solver_id. Use --list_solvers to see options')
    parser.add_argument('--dynamic_solvers_only',
                        dest='dynamic_solvers_only',
                        action='store_true',
                        default=False,
                        help='Only tune dynamic solvers.')
    parser.add_argument(
        '-B',
        '--blacklist',
        dest='blacklist',
        type=str,
        default=None,
        help='MIOpen blacklist algorithm, if multiple then comma separate')
    parser.add_argument('-i',
                        '--reset_interval',
                        type=int,
                        dest='reset_interval',
                        required=False,
                        help='Restart interval for job in hours.')

    subcommands = parser.add_subcommands(required=False)
    subcommands.add_subcommand('import_configs',
                               get_import_cfg_parser(),
                               required=False)
    subcommands.add_subcommand('import_benchmark',
                               get_import_benchmark_parser(),
                               required=False)

    group = parser.add_mutually_exclusive_group()
    group.add_argument('--add_tables',
                       dest='add_tables',
                       action='store_true',
                       help='Add MIOpen library specific tables')
    group.add_argument('--init_session',
                       action='store_true',
                       dest='init_session',
                       help='Set up a new tuning session.')
    group.add_argument(
        '--fin_steps',
        type=str,
        dest='fin_steps',
        help='Specify fin steps. Multiple steps should be comma separated.')
    group.add_argument('--list_solvers',
                       action='store_true',
                       dest='list_solvers',
                       help='List of solvers from the solver table')

    # JD: implement the following two using fin_steps
    group.add_argument('--update_solvers',
                       dest='update_solvers',
                       action='store_true',
                       help='Update the list of solvers in the database')
    group.add_argument('--update_applicability',
                       dest='update_applicability',
                       action='store_true',
                       help='Update the applicability table in the database')
    group.add_argument('-s',
                       '--status',
                       dest='check_status',
                       action='store_true',
                       default=False,
                       help='Check the status of machines')

    group.add_argument('-e',
                       '--exec',
                       dest='execute_cmd',
                       type=str,
                       default=None,
                       help='execute on each machine')

    clean_args()
    self.args = parser.parse_args()

    #overwritte common lib args with subcommand args value
    if self.args.subcommand is not None:
      self.overwrite_common_args()

    if len(sys.argv) == 1:
      parser.print_help()
      sys.exit(-1)

    if self.args.list_solvers:
      print_solvers()
      raise ValueError('Printing solvers...')

    if self.args.fin_steps:
      self.check_fin_args(parser)

    if self.args.find_mode is None and not (self.args.check_status or
                                            self.args.restart_machine or
                                            self.args.execute_cmd):
      parser.error('find_mode must be specified for a tuning run')

    if self.args.blacklist:
      self.check_blacklist(parser)

    args_check(self.args, parser)

    fin_session_steps = [
        'miopen_find_compile', 'miopen_find_eval', 'miopen_perf_compile',
        'miopen_perf_eval', 'get_applicability', 'find_compile', 'find_eval'
    ]
    has_fin = False
    if self.args.fin_steps:
      has_fin = all(x in fin_session_steps for x in self.args.fin_steps)

    if (self.args.update_applicability or has_fin) and not self.args.session_id:
      parser.error("session_id must be specified with this operation")

  def overwrite_common_args(self):
    """Overwrite common MIOpen_lib args with subcommand args"""
    if self.args.subcommand is not None:
      subc_dict = vars(self.args.get(self.args.subcommand))
      for sub_key in subc_dict:
        if sub_key in vars(self.args):
          self.args[sub_key] = subc_dict.get(sub_key)

<<<<<<< HEAD
  def set_import_cfg_batches(self):
    """Setting batches for import_configs subcommands"""
    #import configs
    if self.args.import_configs.batches is not None:
      self.args.import_configs.batch_list = [
          int(x) for x in self.args.import_configs.batches.split(',')
      ]
    else:
      self.args.import_configs.batch_list = []

  def check_import_benchmark_args(self):
    """Checking args for import_benchmark subcommand"""
    if self.args.import_benchmark.add_model and not self.args.import_benchmark.md_version:
      raise ValueError('Version needs to be specified with model')
    if self.args.import_benchmark.add_benchmark and not (
        self.args.import_benchmark.model and
        self.args.import_benchmark.framework and
        self.args.import_benchmark.gpu_count and
        self.args.import_benchmark.batchsize and
        self.args.import_benchmark.md_version and
        self.args.import_benchmark.fw_version and
        (self.args.import_benchmark.driver or
         self.args.import_benchmark.file_name)):
      raise ValueError(
          """Model, md_version, framework, fw_version, driver(or filename), batchsize \n
           and gpus need to all be specified to add a new benchmark""")

=======
>>>>>>> 481b1215
  def check_fin_args(self, parser):
    """! Helper function for fin args
       @param parser The command line argument parser
    """
    valid_fin_steps = list(k for k in FinStep.__members__)
    if ',' in self.args.fin_steps:
      parser.error('Multiple fin_steps currently not supported')
    f_steps = self.args.fin_steps.split(',')
    self.args.fin_steps = f_steps
    for step in self.args.fin_steps:
      if step not in valid_fin_steps:
        parser.error(f"Supported fin steps are: {valid_fin_steps}")
    assert len(self.args.fin_steps) == 1

  def check_blacklist(self, parser):
    """! Helper function
       @param parser The command line argument parser
    """
    self.args.blacklist = self.args.blacklist.split(',')
    for sol in self.args.blacklist:
      if sol not in MIOPEN_ALG_LIST:
        parser.error("Incorrect blacklist value")

  def do_fin_work(self, gpu, f_vals):
    """! Helper function to execute job independendent fin work
      @param gpu Unique ID of the GPU
      @param f_vals Dict containing runtime information
    """
    kwargs = self.get_kwargs(gpu, f_vals)
    fin_worker = FinClass(**kwargs)

    if self.args.update_solvers:
      if not fin_worker.get_solvers():
        self.logger.error('No solvers returned from Fin class')

    return True

  def launch_worker(self, gpu_idx, f_vals, worker_lst):
    """! Function to launch worker
      @param gpu_idx Unique ID of the GPU
      @param f_vals Dict containing runtime information
      @param worker_lst List containing worker instances
      @retturn ret Boolean value
    """
    # pylint: disable=too-many-branches
    worker = None
    kwargs = self.get_kwargs(gpu_idx, f_vals)

    if self.args.fin_steps:
      if 'miopen_find_compile' in self.args.fin_steps \
      or 'miopen_perf_compile' in self.args.fin_steps:
        kwargs['fetch_state'] = ['new']
        worker = FinBuilder(**kwargs)
      elif 'miopen_find_eval' in self.args.fin_steps or 'miopen_perf_eval' in self.args.fin_steps:
        kwargs['fetch_state'] = ['compiled']
        worker = FinEvaluator(**kwargs)
      else:
        raise ValueError('Unsupported fin step')
      worker.start()
      worker_lst.append(worker)
      return True
    if self.args.update_applicability:
      kwargs['fin_steps'] = ['applicability']
      worker = FinClass(**kwargs)
      worker.start()
      worker_lst.append(worker)
      return True

    worker = WorkerInterface(**kwargs)
    ret = False
    if self.args.check_status:
      if not super().check_status(worker, f_vals["b_first"], gpu_idx,
                                  f_vals["machine"], self.args.docker_name):
        ret = True
    elif self.args.init_session:
      Session().add_new_session(self.args, worker)
    elif self.args.execute_cmd:
      # JD: Move the worker.exec_command to machine
      self.logger.info(self.args.execute_cmd)
      _, _, _ = worker.exec_command(self.args.execute_cmd + " 2>&1 ")

    return ret

  def compose_worker_list(self, machines):
    # pylint: disable=too-many-branches
    """! Helper function to compose worker_list
      @param res DB query return item containg available machines
      @param args The command line arguments
    """
    worker_lst = []
    fin_work_done = False
    for machine in machines:
      if self.args.restart_machine:
        machine.restart_server(wait=False)
        continue

      #fin_steps should only contain one step
      worker_ids = None
      if self.args.fin_steps and 'eval' in self.args.fin_steps[0]:
        worker_ids = machine.get_avail_gpus()
      else:
        worker_ids = super().get_num_procs(machine)

      if len(worker_ids) == 0:
        return None

      f_vals = super().get_f_vals(machine, worker_ids)

      if (self.args.update_solvers) and not fin_work_done:
        self.do_fin_work(0, f_vals)
        fin_work_done = True
        break

      for gpu_idx in worker_ids:
        self.logger.info('launch mid %u, proc %u', machine.id, gpu_idx)
        if not self.launch_worker(gpu_idx, f_vals, worker_lst):
          break

    return worker_lst

  def add_tables(self):
    ret_t = create_tables(get_miopen_tables())
    self.logger.info('DB creation successful: %s', ret_t)
    recreate_triggers(drop_miopen_triggers(), get_miopen_triggers())
    return True

  def run(self):
    # pylint: disable=duplicate-code
    """Main function to launch library"""
    res = None
    self.parse_args()
    if self.args.add_tables:
      self.add_tables()
      return None

    if self.args.subcommand is not None and self.args.subcommand == 'import_configs':
      run_import_configs(self.args.import_configs, self.logger)
      return None

    if self.args.subcommand is not None and self.args.subcommand == 'import_benchmark':
      self.check_import_benchmark_args()
      run_import_benchmark(self.args, self.logger)

    machines = load_machines(self.args)
    res = self.compose_worker_list(machines)
    return res

  def get_envmt(self):
    """! Function to construct environment var
    """
    envmt = ["MIOPEN_LOG_LEVEL=4"]

    envmt.append("MIOPEN_SQLITE_KERN_CACHE=ON")
    envmt.append("MIOPEN_DEBUG_IMPLICIT_GEMM_FIND_ALL_SOLUTIONS=1")

    if self.args.find_mode:
      envmt.append(f"MIOPEN_FIND_MODE={self.args.find_mode}")

    if self.args.blacklist:
      bk_str = ", ".join([f"{arg}=0" for arg in self.args.blacklist])
      for bk_var in bk_str.split(','):
        envmt.append(bk_var)

    return envmt

  def get_kwargs(self, gpu_idx, f_vals):
    """! Helper function to set up kwargs for worker instances
      @param gpu_idx Unique ID of the GPU
      @param f_vals Dict containing runtime information
      @param args The command line arguments
    """
    if self.args.config_type is None:
      self.args.config_type = ConfigType.convolution

    kwargs = super().get_kwargs(gpu_idx, f_vals)
    kwargs['fin_steps'] = self.args.fin_steps
    kwargs['dynamic_solvers_only'] = self.args.dynamic_solvers_only
    kwargs['config_type'] = self.args.config_type
    kwargs['reset_interval'] = self.args.reset_interval

    return kwargs<|MERGE_RESOLUTION|>--- conflicted
+++ resolved
@@ -199,36 +199,6 @@
         if sub_key in vars(self.args):
           self.args[sub_key] = subc_dict.get(sub_key)
 
-<<<<<<< HEAD
-  def set_import_cfg_batches(self):
-    """Setting batches for import_configs subcommands"""
-    #import configs
-    if self.args.import_configs.batches is not None:
-      self.args.import_configs.batch_list = [
-          int(x) for x in self.args.import_configs.batches.split(',')
-      ]
-    else:
-      self.args.import_configs.batch_list = []
-
-  def check_import_benchmark_args(self):
-    """Checking args for import_benchmark subcommand"""
-    if self.args.import_benchmark.add_model and not self.args.import_benchmark.md_version:
-      raise ValueError('Version needs to be specified with model')
-    if self.args.import_benchmark.add_benchmark and not (
-        self.args.import_benchmark.model and
-        self.args.import_benchmark.framework and
-        self.args.import_benchmark.gpu_count and
-        self.args.import_benchmark.batchsize and
-        self.args.import_benchmark.md_version and
-        self.args.import_benchmark.fw_version and
-        (self.args.import_benchmark.driver or
-         self.args.import_benchmark.file_name)):
-      raise ValueError(
-          """Model, md_version, framework, fw_version, driver(or filename), batchsize \n
-           and gpus need to all be specified to add a new benchmark""")
-
-=======
->>>>>>> 481b1215
   def check_fin_args(self, parser):
     """! Helper function for fin args
        @param parser The command line argument parser
@@ -369,8 +339,7 @@
       return None
 
     if self.args.subcommand is not None and self.args.subcommand == 'import_benchmark':
-      self.check_import_benchmark_args()
-      run_import_benchmark(self.args, self.logger)
+      run_import_benchmark(self.args.import_benchmark, self.logger)
 
     machines = load_machines(self.args)
     res = self.compose_worker_list(machines)
