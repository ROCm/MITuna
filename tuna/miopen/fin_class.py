#!/usr/bin/env python3
###############################################################################
#
# MIT License
#
# Copyright (c) 2022 Advanced Micro Devices, Inc.
#
# Permission is hereby granted, free of charge, to any person obtaining a copy
# of this software and associated documentation files (the "Software"), to deal
# in the Software without restriction, including without limitation the rights
# to use, copy, modify, merge, publish, distribute, sublicense, and/or sell
# copies of the Software, and to permit persons to whom the Software is
# furnished to do so, subject to the following conditions:
#
# The above copyright notice and this permission notice shall be included in all
# copies or substantial portions of the Software.
#
# THE SOFTWARE IS PROVIDED "AS IS", WITHOUT WARRANTY OF ANY KIND, EXPRESS OR
# IMPLIED, INCLUDING BUT NOT LIMITED TO THE WARRANTIES OF MERCHANTABILITY,
# FITNESS FOR A PARTICULAR PURPOSE AND NONINFRINGEMENT. IN NO EVENT SHALL THE
# AUTHORS OR COPYRIGHT HOLDERS BE LIABLE FOR ANY CLAIM, DAMAGES OR OTHER
# LIABILITY, WHETHER IN AN ACTION OF CONTRACT, TORT OR OTHERWISE, ARISING FROM,
# OUT OF OR IN CONNECTION WITH THE SOFTWARE OR THE USE OR OTHER DEALINGS IN THE
# SOFTWARE.
#
###############################################################################
"""Module to handle Fin work"""

import json
import os
import tempfile
import functools
<<<<<<< HEAD
import random
import types
from time import sleep
=======
>>>>>>> 3d408ec5
import paramiko
try:
  import queue
except ImportError:
  import Queue as queue
from sqlalchemy import func as sqlalchemy_func
from sqlalchemy.exc import IntegrityError, InvalidRequestError  #pylint: disable=wrong-import-order
from sqlalchemy.inspection import inspect

from tuna.worker_interface import WorkerInterface
from tuna.dbBase.sql_alchemy import DbSession
from tuna.metadata import FIN_CACHE
from tuna.metadata import INVERS_DIR_MAP
from tuna.miopen.tables import MIOpenDBTables
from tuna.miopen.fin_utils import compose_config_obj
from tuna.miopen.fin_utils import get_fin_slv_status
from tuna.config_type import ConfigType
from tuna.utils.db_utility import session_retry
from tuna.utils.db_utility import get_solver_ids, get_id_solvers
from tuna.utils.utility import split_packets
from tuna.utils.db_utility import gen_select_objs, gen_insert_query, gen_update_query
from tuna.utils.db_utility import get_class_by_tablename, has_attr_set


class FinClass(WorkerInterface):
  """Class to provide Tuna support for Fin"""

  # pylint: disable=too-many-instance-attributes
  # pylint: disable=too-many-public-methods

  def __init__(self, **kwargs):
    """Constructor"""
    allowed_keys = set(
        ['fin_steps', 'local_file', 'fin_infile', 'fin_outfile', 'config_type'])
    self.__dict__.update((key, None) for key in allowed_keys)

    self.supported_fin_steps = ["get_solvers", "applicability"]
    self.fin_steps = []
    _, self.local_file = tempfile.mkstemp()
    self.fin_infile = self.local_file.split("/tmp/", 1)[1] + ".json"
    _, self.local_output = tempfile.mkstemp()
    self.fin_outfile = self.local_output.split("/tmp/", 1)[1] + ".json"

    self.solver_id_map = get_solver_ids()
    _, self.id_solver_map = get_id_solvers(
    )  #hyphenated names used by miopen::solver.ToString()
    self.all_configs = []
    self.fin_list = []
    self.multiproc = False
    self.pending = []
    self.first_pass = True

    self.__dict__.update(
        (key, value) for key, value in kwargs.items() if key in allowed_keys)

    self.config_type = ConfigType.convolution if self.config_type is None else self.config_type

    #call to set_db_tables in super must come after config_type is set
    super().__init__(**kwargs)

    self.config = types.SimpleNamespace()
    self.cfg_attr = [column.name for column in inspect(self.dbt.config_table).c]

    # dict of relationship_column : dict{local_key, foreign_table_name, foreign_key, [remote_attr]}
    self.cfg_rel = {
        key: {
            'key': list(val.local_columns)[0].name,
            'ftble': str(list(val.remote_side)[0]).split('.', maxsplit=1)[0],
            'fkey': str(list(val.remote_side)[0]).split('.')[1]
        } for key, val in inspect(self.dbt.config_table).relationships.items()
    }
    for key, val in self.cfg_rel.items():
      rel_attr = [
          column.name
          for column in inspect(get_class_by_tablename(val['ftble'])).c
      ]
      val['fattr'] = rel_attr

    self.fdb_attr = [
        column.name for column in inspect(self.dbt.find_db_table).c
    ]
    self.fdb_attr.remove("insert_ts")
    self.fdb_attr.remove("update_ts")

  def chk_abort_file(self):
    """Checking presence of abort file to terminate processes immediately"""
    abort_reason = []
    if os.path.exists(f'/tmp/miopen_abort_{self.machine.arch}'):
      abort_reason.append(self.machine.arch)

    if os.path.exists(f'/tmp/miopen_abort_mid_{self.machine.id}'):
      abort_reason.append('mid_' + str(self.machine.id))
    if abort_reason:
      for reason in abort_reason:
        self.logger.warning('/tmp/mipen_abort_%s file found, returning', reason)
      return True

    return False

  def set_db_tables(self):
    """Initialize tables"""
    self.dbt = MIOpenDBTables(session_id=self.session_id,
                              config_type=self.config_type)

  def compose_work_objs(self, session, conds):
    """query for fin command and config"""
    ret = []
    if self.fin_steps:
      conds.append(f"fin_step like '%{self.fin_steps[0]}%'")
    else:
      conds.append("fin_step='not_fin'")

    job_entries = super().compose_work_objs(session, conds)

    if job_entries:
      id_str = ','.join([str(job.config) for job in job_entries])
      cfg_cond_str = f"where valid=1 and id in ({id_str})"
      cfg_entries = gen_select_objs(session, self.cfg_attr,
                                    self.dbt.config_table.__tablename__,
                                    cfg_cond_str)

      #attach tensor relationship information to config entries
      for cfg in cfg_entries:
        for key, val in self.cfg_rel.items():
          rel_val = getattr(cfg, val['key'])
          rel_cond_str = f"where {val['fkey']}={rel_val}"
          setattr(
              cfg, key,
              gen_select_objs(session, val['fattr'], val['ftble'],
                              rel_cond_str)[0])

      cfg_map = {cfg.id: cfg for cfg in cfg_entries}

      for job in job_entries:
        ret.append([job, cfg_map[job.config]])

    return ret

  #pylint: disable=R0801
  def check_jobs_found(self, job_rows, find_state, imply_end):
    """check for end of jobs"""
    if not job_rows:
      # we are done
      self.logger.warning('No %s jobs found, fin_step: %s, session %s',
                          find_state, self.fin_steps, self.session_id)
      if imply_end:
        self.logger.warning("set end")
        self.end_jobs.value = 1
      return False
    return True

  #pylint: enable=R0801

  def job_queue_pop(self):
    """load job & config from top of job queue"""
    self.job, self.config = self.job_queue.get(True, 1)
    self.logger.info("Got job %s %s %s", self.job.id, self.job.state,
                     self.job.reason)

  def __compose_fincmd(self):
    """Helper function to compose fin docker cmd"""
    if self.machine.local_machine:
      # Skip the copy and use the /tmp/* version of the files
      fin_ifile = self.local_file
      fin_ofile = self.local_output
    else:
      fin_ifile = FIN_CACHE + "/" + self.fin_infile
      #Currently not used, but will be used in the future
      #machine_cfg = get_qts_machine_data(self.machine.id, self.machine.hostname,
      #                                   self.logger)
      try:
        self.logger.info("Fin: copying local fin input_file: %s to remote %s",
                         self.local_file, fin_ifile)
        # TODO: remove redundant file copies  # pylint: disable=fixme
        self.cnx.ssh.open_sftp().put(self.local_file, fin_ifile)
        self.logger.info("Fin: Successfully copied to remote")
      except paramiko.ssh_exception.SSHException:
        self.logger.warning('unable to connect to remote %s', fin_ifile)
      except IOError:
        self.logger.warning('unable to receive file: %s skipping ... ',
                            fin_ifile)

      fin_ofile = FIN_CACHE + "/" + self.fin_outfile
    bash_cmd = f"/opt/rocm/bin/fin -i {fin_ifile} -o {fin_ofile}"
    self.logger.info('Executing fin cmd: %s', bash_cmd)
    return bash_cmd

  def get_solvers(self):
    """Getting solvers from MIOpen to update Tuna DB"""
    self.fin_steps = ['get_solvers']
    solvers = self.__get_fin_results()
    if solvers is None:
      return False
    if 'all_solvers' not in solvers[1]:
      self.logger.error('all_solvers key not found in fin output')
    self.__parse_solvers(solvers[1]['all_solvers'])

    return True

  def __get_fin_results(self):
    """Helper function to launch fin docker cmd, cat output of the cmd and parse the json"""
    # pylint: disable=broad-except
    result = None

    if self.__prep_fin_input(self.local_file, to_file=True):
      fin_cmd = self.__compose_fincmd()
      ret_code, out, err = self.exec_docker_cmd(fin_cmd)
      if ret_code > 0:
        self.logger.warning('Err executing cmd: %s', fin_cmd)
        self.logger.warning(out)
        raise Exception(
            f'Failed to execute fin cmd: {fin_cmd} err: {err.read()}')

      result = self.__parse_out()

    return result

  def __parse_out(self):
    """Parse fin output helper function"""
    # pylint: disable=broad-except
    result = None
    if not self.machine.local_machine:
      fin_outfile = FIN_CACHE + "/" + self.fin_outfile
      # TODO: This should be copied back out using cat is bad # pylint: disable=fixme
      _, ssh_stdout, _ = self.exec_command(f"cat {fin_outfile}")
      result_json = []

      for line in ssh_stdout:
        result_json.append(line)
      try:
        result = json.loads('\n'.join(result_json))
      except Exception as err:
        self.logger.warning('Err loading fin json: %s', err)
        return None
    else:
      with open(self.local_output) as out_file:  # pylint: disable=unspecified-encoding
        try:
          result = json.load(out_file)
        except Exception as err:
          self.logger.error('Unable to load fin json file %s', err)
          for line in out_file:
            self.logger.error(line)
          return None

    return result

  def applicability(self):
    """Getting applicability from MIOpen to update Tuna DB"""
    self.fin_steps = ['applicability']
    applic_res = self.__get_fin_results()
    if applic_res is None:
      return False

    self.__parse_applicability(applic_res)

    return True

  def __set_all_configs(self, idx=0, num_blk=1):
    """Gathering all configs from Tuna DB to set up fin input file"""
    if idx == 0:
      with DbSession() as session:
        query = session.query(self.dbt.config_table)\
                          .filter(self.dbt.config_table.valid == 1)

        if self.label:
          query = query.filter(self.dbt.config_table.id == self.dbt.config_tags_table.config)\
              .filter(self.dbt.config_tags_table.tag == self.label)

        #order by id for splitting configs into blocks
        query = query.order_by(self.dbt.config_table.id)
        rows = query.all()

        master_cfg_list = []
        for row in rows:
          r_dict = compose_config_obj(row, self.config_type)
          if self.config_type == ConfigType.batch_norm:
            r_dict['direction'] = row.get_direction()
          master_cfg_list.append(r_dict)

        block_size = len(rows) // num_blk  #size of the config block
        extra = len(rows) % num_blk  #leftover configs, don't divide evenly
        self.logger.info(
            "cfg workdiv: num_blocks: %s, block_size: %s, extra: %s", num_blk,
            block_size, extra)
        for i in range(num_blk):
          start = i * block_size  #start of a process block
          end = (i + 1) * block_size
          #distributing leftover configs to processes
          if i < extra:
            start += i
            end += 1 + i
          else:
            start += extra
            end += extra

          if start >= len(rows):
            break

          self.logger.info("cfg workdiv: start %s, end %s", start, end)

          self.job_queue.put(master_cfg_list[start:end])
    try:
      self.all_configs = self.job_queue.get(True, 30)
    except queue.Empty:
      self.logger.warning('No jobs found for process %s...', idx)
      self.all_configs = []

    if not self.all_configs:
      return False

    return True

  def __create_dumplist(self):
    """Creating json dump to be used as fin input file"""
    self.fin_list = []
    if len(self.fin_steps) == 1 and self.fin_steps == ["get_solvers"]:
      self.fin_list = [{"steps": self.fin_steps}]
      self.logger.info("Creating dumplist for: %s", self.fin_steps[0])
      return True

    if "applicability" in self.fin_steps:
      self.logger.info("Creating dumplist for: %s", self.fin_steps[0])
      idx = 0
      num_blk = 1
      if self.multiproc:
        idx = self.gpu_id
        num_blk = self.num_procs.value

      if not self.__set_all_configs(idx, num_blk):
        return False
      return self.__compose_fin_list()

    self.logger.error("Fin steps not recognized: %s", self.fin_steps)
    self.logger.info("Fin steps recognized are: %s", self.supported_fin_steps)
    return False

  def __compose_fin_list(self):
    """Helper function to set fin_list for dump"""

    arch = self.dbt.session.arch
    ncu = self.dbt.session.num_cu
    for cfg in self.all_configs:
      self.fin_list.append({
          "steps": self.fin_steps,
          "arch": arch,
          "num_cu": ncu,
          "config_tuna_id": cfg["id"],
          "config": cfg,
          "direction": int(INVERS_DIR_MAP[cfg["direction"]])
      })
    return True

  def __dump_json(self, outfile, to_file=True):
    """Dumping json to outfile"""
    if to_file is True:
      if not os.path.exists(outfile):
        os.mknod(outfile)
      with open(outfile, 'w') as fout:  # pylint: disable=unspecified-encoding
        fout.write("[\n")
        i = 0
        while i < len(self.fin_list):
          json_out = json.dumps(self.fin_list[i])
          fout.write(json_out)
          if i != len(self.fin_list) - 1:
            fout.write(',\n')
          i += 1

        fout.write("\n]")
      self.logger.info('Fin input file written to %s', outfile)
    else:
      jdump = json.dumps(self.fin_list)
      return jdump

    return True

  def __prep_fin_input(self, outfile=None, to_file=True):
    """Main function in Fin that produces Fin input file"""

    self.cnx = self.machine.connect(self.chk_abort_file())
    ret = False
    if outfile is None:
      outfile = "fin_input.json"
    if self.__create_dumplist():
      ret = self.__dump_json(outfile, to_file)
    else:
      self.logger.warning("Could not create dumplist for Fin input file")

    return ret

  def __insert_applicability(self, session, json_in):
    """write applicability to sql"""
    inserts = []
    for elem in json_in:
      if "applicable_solvers" in elem.keys():
        cfg_id = elem["input"]["config_tuna_id"]
        # pylint: disable=comparison-with-callable
        app_query = session.query(self.dbt.solver_app)\
          .filter(self.dbt.solver_app.session == self.session_id)\
          .filter(self.dbt.solver_app.config == cfg_id)
        # pylint: enable=comparison-with-callable

        if not elem["applicable_solvers"]:
          self.logger.warning("No applicable solvers for %s", cfg_id)

        app_slv_ids = []
        for solver in elem["applicable_solvers"]:
          try:
            solver_id = self.solver_id_map[solver]
            app_slv_ids.append(solver_id)
          except KeyError:
            self.logger.warning('Solver %s not found in solver table', solver)
            self.logger.info("Please run 'go_fish.py --update_solver' first")
            return False

        #remove old applicability
        not_app_query = app_query.filter(
            self.dbt.solver_app.solver.notin_(app_slv_ids))
        not_app_query.update({self.dbt.solver_app.applicable: 0},
                             synchronize_session='fetch')

        for solver_id in app_slv_ids:
          obj = app_query.filter(
              self.dbt.solver_app.solver == solver_id).first()  # pylint: disable=W0143
          if obj:
            obj.applicable = 1
          else:
            inserts.append((cfg_id, solver_id))

    #commit updates
    session.commit()

    #bulk inserts
    with self.job_queue_lock:
      self.logger.info('Commit bulk inserts, please wait')
      for cfg_id, solver_id in inserts:
        new_entry = self.dbt.solver_app(solver=solver_id,
                                        config=cfg_id,
                                        session=self.session_id,
                                        applicable=1)
        session.add(new_entry)
      session.commit()

    return True

  def __parse_applicability(self, json_in):
    """Function to parse fin outputfile and populate DB with results"""
    self.logger.info('Parsing fin solver applicability output...')
    if json_in is None:
      self.logger.error("JSON file returned from Fin is empty")
      return False

    all_packs = split_packets(json_in, 10000)

    with DbSession() as session:

      def actuator(func, pack):
        return func(session, pack)

      for pack in all_packs:
        session_retry(session, self.__insert_applicability,
                      functools.partial(actuator, pack=pack), self.logger)

      query = session.query(sqlalchemy_func.count(self.dbt.solver_app.id))
      query = query.filter(self.dbt.solver_app.session == self.session_id)  # pylint: disable=W0143
      sapp_count = query.one()[0]
      self.logger.warning(
          "Finished parsing solver applicability, new session size: %d entries",
          sapp_count)
    return True

  def __invalidate_solvers(self, sids, max_id):
    """Helper function to invalidate solver in DB that are not present in Fin outputfile"""
    solver_ids_invalid = []
    with DbSession() as session:
      i = 1
      try:
        while i <= max_id:
          #if solver has been removed
          if i not in sids:
            solver_ids_invalid.append(i)
            session.query(self.dbt.solver_table).filter(
                self.dbt.solver_table.id == i).update(
                    {self.dbt.solver_table.valid: 0})
            session.commit()
          i += 1
      except IntegrityError as err:
        self.logger.warning("DB err occurred %s", err)

    return solver_ids_invalid

  def __add_new_solvers(self, solvers):
    """Add new solvers to db and return the key for latest solver"""

    max_id = 1
    sids = []
    with DbSession() as session:
      for slv_map in solvers:
        idx = int(slv_map['id'])
        solver = slv_map['name']
        tunable = int(slv_map['tunable'])
        config_type = slv_map['type']
        try:
          sids.append(idx)
          if idx > max_id:
            max_id = idx

          new_s = self.dbt.solver_table(id=idx,
                                        solver=solver,
                                        valid=1,
                                        tunable=tunable,
                                        config_type=config_type,
                                        is_dynamic=slv_map['dynamic'])
          session.add(new_s)
          session.commit()
        except IntegrityError:
          self.logger.info(
              "Duplicate entry, updating solver %s: valid=1, tunable=%s",
              solver, tunable)
          session.rollback()
          session.query(self.dbt.solver_table).filter(
              self.dbt.solver_table.id == idx).update({
                  self.dbt.solver_table.valid: 1,
                  self.dbt.solver_table.solver: solver,
                  self.dbt.solver_table.tunable: tunable
              })
          session.commit()
        except InvalidRequestError as err2:
          self.logger.info("DB err occurred: %s", err2)

    return max_id, sids

  def __parse_solvers(self, solvers):
    """Function to parse solvers from fin output file"""
    # TODO: Refactor such that we query all the solvers # pylint: disable=fixme
    # from the db once then only insert/invalidate the new/invalid one
    max_id, sids = self.__add_new_solvers(solvers)

    solver_ids_invalid = []
    if len(sids) != max_id:
      solver_ids_invalid = self.__invalidate_solvers(sids, max_id)
      self.logger.info("invalid solvers: %s", solver_ids_invalid)

    s_count = 0
    with DbSession() as session:
      query = session.query(sqlalchemy_func.count(self.dbt.solver_table.id))
      s_count = query.one()[0]

    if max_id != s_count:
      #Note: we canot update invalid solvers missing from DB bc MIOpen does not report these
      self.logger.info(
          "Solver table missing some invalid solvers, please check MIOpens solver.cpp \
          file for solvers that have been invalidated and are missing from your DB"
      )
      self.logger.info("Current invalid solvers: %s", solver_ids_invalid)

    return True

  def get_fdb_entry(self, session, solver):
    """ Get FindDb entry from db """
    obj = None
    fdb_entry = None

    conds = [
        f"session={self.dbt.session.id}", f"config={self.config.id}",
        f"solver={solver}", "opencl=0"
    ]
    cond_str = f"where {' AND '.join(conds)}"
    entries = gen_select_objs(session, self.fdb_attr,
                              self.dbt.find_db_table.__tablename__, cond_str)

    if entries:
      assert len(entries) == 1
      obj = entries[0]
    else:
      fdb_entry = types.SimpleNamespace()
      for attr in self.fdb_attr:
        setattr(fdb_entry, attr, None)
      setattr(fdb_entry, 'session', self.dbt.session.id)
      setattr(fdb_entry, 'config', self.config.id)
      setattr(fdb_entry, 'solver', solver)
      setattr(fdb_entry, 'opencl', False)
      setattr(fdb_entry, 'logger', self.logger)

    return obj, fdb_entry

  def __update_fdb_entry(self, session, solver):
    """ Add a new entry to fdb if there isnt one already """
    obj, fdb_entry = self.get_fdb_entry(session, solver)
    if obj:  # existing entry in db
      # This can be removed if we implement the delete orphan cascade
      fdb_entry = obj
      session.query(
          self.dbt.kernel_cache).filter(self.dbt.kernel_cache.kernel_group ==
                                        fdb_entry.kernel_group).delete()
    else:
      # Bundle Insert for later
      self.pending.append((self.job, fdb_entry))
    return fdb_entry

  def __compose_fdb_entry(self, session, fin_json, fdb_obj):
    """Compose a FindDB table entry from fin_output"""
    solver = self.solver_id_map[fdb_obj['solver_name']]
    fdb_entry = self.__update_fdb_entry(session, solver)
    fdb_entry.fdb_key = fin_json['db_key']
    fdb_entry.alg_lib = fdb_obj['algorithm']
    fdb_entry.params = fdb_obj['params']
    fdb_entry.workspace_sz = fdb_obj['workspace']
    fdb_entry.valid = True

    fdb_entry.kernel_time = -1
    if 'time' in fdb_obj:
      fdb_entry.kernel_time = fdb_obj['time']

    fdb_entry.kernel_group = self.job.id

    return fdb_entry

  def __compose_kernel_entry(self, session, fdb_obj, fdb_entry):
    """Compose a new Kernel Cache entry from fin input"""
    # Now we have the ID, lets add the binary cache objects
    for kern_obj in fdb_obj['kernel_objects']:
      kernel_obj = self.dbt.kernel_cache()
      self.populate_kernels(kern_obj, kernel_obj)
      kernel_obj.kernel_group = fdb_entry.kernel_group
      session.add(kernel_obj)
    return True

  def populate_kernels(self, kern_obj, kernel_obj):
    """populate kernel object"""
    kernel_obj.kernel_name = kern_obj['kernel_file']
    kernel_obj.kernel_args = kern_obj['comp_options']
    kernel_obj.kernel_blob = bytes(kern_obj['blob'], 'utf-8')
    kernel_obj.kernel_hash = kern_obj['md5_sum']
    kernel_obj.uncompressed_size = kern_obj['uncompressed_size']
    return kernel_obj

  def __update_fdb_w_kernels(self,
                             session,
                             fin_json,
                             result_str='miopen_find_compile_result',
                             check_str='find_compiled'):
    """update find db + kernels from json results"""
    status = []
    if fin_json[result_str]:
      for fdb_obj in fin_json[result_str]:
        slv_stat = get_fin_slv_status(fdb_obj, check_str)
        status.append(slv_stat)

        if fdb_obj[check_str]:
          #returned entry is added to the table
          fdb_entry = self.__compose_fdb_entry(session, fin_json, fdb_obj)
          if not self.pending:
            query = gen_update_query(fdb_entry, self.fdb_attr,
                                     self.dbt.find_db_table.__tablename__)
            session.execute(query)
          else:
            assert len(self.pending) == 1
            self.pending.pop()
            query = gen_insert_query(fdb_entry, self.fdb_attr,
                                     self.dbt.find_db_table.__tablename__)
            session.execute(query)

          if fdb_obj['reason'] == 'Success':
            self.__compose_kernel_entry(session, fdb_obj, fdb_entry)
            self.logger.info('Updating find Db(Build) for job_id=%s',
                             self.job.id)
          else:
            # JD: add info about reason to the logs table
            fdb_entry.valid = False
        else:
          self.logger.warning("Failed find_db compile, cfg_id: %s, obj: %s",
                              fin_json['config_tuna_id'], fdb_obj)
    else:
      status = [{
          'solver': 'all',
          'success': False,
          'result': 'Find Compile: No results'
      }]

    session.commit()

    return status

  def process_fdb_w_kernels(self,
                            session,
                            fin_json,
                            result_str='miopen_find_compile_result',
                            check_str='find_compiled'):
    """initiate find db update"""

    callback = self.__update_fdb_w_kernels
    status = session_retry(
        session, callback,
        lambda x: x(session, fin_json, result_str, check_str), self.logger)

    if not status:
      self.logger.warning('Fin: Unable to update Database')
      status = [{
          'solver': 'all',
          'success': False,
          'result': 'Fin: Unable to update Database'
      }]

    return status

  def __add_sql_objs(self, session, obj_list):
    """add sql objects to the table"""
    for obj in obj_list:
      if isinstance(obj, types.SimpleNamespace):
        if has_attr_set(obj, self.fdb_attr):
          query = gen_insert_query(obj, self.fdb_attr,
                                   self.dbt.find_db_table.__tablename__)
          session.execute(query)
        else:
          return False
      else:
        session.add(obj)
    session.commit()
    return True

  def __result_queue_commit(self, session, close_job):
    """commit the result queue and set mark job complete"""
    while not self.result_queue.empty():
      obj_list = []
      res_list = self.result_queue.get(True, 1)
      res_job = res_list[0][0]
      for _, obj in res_list:
        obj_list.append(obj)

      self.logger.info("commit pending job %s, #objects: %s", res_job.id,
                       len(obj_list))
      status = session_retry(session, self.__add_sql_objs,
                             lambda x: x(session, obj_list), self.logger)
      if not status:
        self.logger.error("Failed commit pending job %s", res_job.id)
        return False

      this_job = self.job

      #set job states after successful commit
      self.job = res_job
      close_job()

      self.job = this_job

    return True

  def close_job(self):
    """mark a job complete"""

  def result_queue_drain(self):
    """check for lock and commit the result queue"""
    if self.result_queue_lock.acquire(block=False):
      with DbSession() as session:
        self.__result_queue_commit(session, self.close_job)
      self.result_queue_lock.release()
      return True
    return False

  def reset_job_state(self):
    """finish committing result queue"""
    super().reset_job_state()
    self.result_queue_drain()

  def init_check_env(self):
    """check environment on the first run"""
    if self.first_pass:
      self.first_pass = False
      try:
        self.check_env()
      except ValueError as verr:
        self.logger.error(verr)
        return False
    return True

  def run_fin_cmd(self):
    """Run a fin command after generating the JSON"""
    fin_output = self.machine.make_temp_file()
    cmd = []

    env_str = " ".join(self.envmt)
    cmd.append(env_str)
    cmd.extend(
        ['/opt/rocm/bin/fin', '-i',
         self.get_fin_input(), '-o', fin_output])  # pylint: disable=no-member

    ret_code, _ = super().run_command(cmd)

    if ret_code != 0:
      return None

    # load the output json file and strip the env
    fin_json = json.loads(self.machine.read_file(fin_output))[1:]
    assert len(fin_json) == 1
    # JD: if we implement multiple jobs per fin launch, this would be a loop
    fin_json = fin_json[0]
    return fin_json

  def step(self):
    """Inner loop for Process run defined in worker_interface"""
    self.multiproc = True
    if "applicability" in self.fin_steps:
      self.applicability()

    self.multiproc = False
    return False<|MERGE_RESOLUTION|>--- conflicted
+++ resolved
@@ -30,12 +30,7 @@
 import os
 import tempfile
 import functools
-<<<<<<< HEAD
-import random
 import types
-from time import sleep
-=======
->>>>>>> 3d408ec5
 import paramiko
 try:
   import queue
