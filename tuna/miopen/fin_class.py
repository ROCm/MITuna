--- conflicted
+++ resolved
@@ -48,7 +48,6 @@
 from tuna.miopen.fin_utils import compose_config_obj
 from tuna.miopen.fin_utils import get_fin_slv_status
 from tuna.config_type import ConfigType
-from tuna.tables import DBTables
 from tuna.utils.db_utility import session_retry
 from tuna.utils.db_utility import get_solver_ids, get_id_solvers
 from tuna.utils.utility import split_packets
@@ -86,15 +85,10 @@
     self.__dict__.update(
         (key, value) for key, value in kwargs.items() if key in allowed_keys)
 
-<<<<<<< HEAD
     self.config_type = ConfigType.convolution if self.config_type is None else self.config_type
 
     #call to set_db_tables in super must come after config_type is set
     super().__init__(**kwargs)
-=======
-    self.dbt = MIOpenDBTables(session_id=self.session_id,
-                              config_type=self.config_type)
->>>>>>> 121eae45
 
   def chk_abort_file(self):
     """Checking presence of abort file to terminate processes immediately"""
@@ -113,7 +107,7 @@
 
   def set_db_tables(self):
     """Initialize tables"""
-    self.dbt = DBTables(session_id=self.session_id,
+    self.dbt = MIOpenDBTables(session_id=self.session_id,
                         config_type=self.config_type)
 
   def base_job_query(self, session):
