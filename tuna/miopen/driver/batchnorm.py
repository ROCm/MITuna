--- conflicted
+++ resolved
@@ -83,9 +83,10 @@
            Supported cmds are: {SUPPORTED_BN_CMDS}')
     self._cmd = value
 
-<<<<<<< HEAD
   def parse_driver_line(self, line: str) -> None:
-=======
+    super().parse_driver_line(line)
+    self.compute_direction()
+
   def parse_fdb_key(self, line):
     """ Overidden Method"""
     raise NotImplementedError("Not implemented")
@@ -93,12 +94,6 @@
   def compose_weight_t(self):
     """ Overridden Method """
     raise NotImplementedError("Not implemented")
-
-  def parse_driver_line(self, line):
->>>>>>> 94074bbe
-    super().parse_driver_line(line)
-
-    self.compute_direction()
 
   def compute_direction(self) -> None:
     """Setting BN direction based on forw and back"""
