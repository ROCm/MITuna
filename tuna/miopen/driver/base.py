--- conflicted
+++ resolved
@@ -45,13 +45,8 @@
 
 class DriverBase():
   """Represents db tables based on ConfigType"""
-<<<<<<< HEAD
-  tensor_attr = [column.name for column in inspect(TensorTable).c]
-  tensor_id_map = {}
-=======
   tensor_attr: List[str] = [column.name for column in inspect(TensorTable).c]
   tensor_id_map: Dict[str, int] = {}
->>>>>>> a714a58f
 
   def __init__(self,
                line: str = str(),
