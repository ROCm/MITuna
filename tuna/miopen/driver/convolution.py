#!/usr/bin/env python3
###############################################################################
#
# MIT License
#
# Copyright (c) 2022 Advanced Micro Devices, Inc.
#
# Permission is hereby granted, free of charge, to any person obtaining a copy
# of this software and associated documentation files (the "Software"), to deal
# in the Software without restriction, including without limitation the rights
# to use, copy, modify, merge, publish, distribute, sublicense, and/or sell
# copies of the Software, and to permit persons to whom the Software is
# furnished to do so, subject to the following conditions:
#
# The above copyright notice and this permission notice shall be included in all
# copies or substantial portions of the Software.
#
# THE SOFTWARE IS PROVIDED "AS IS", WITHOUT WARRANTY OF ANY KIND, EXPRESS OR
# IMPLIED, INCLUDING BUT NOT LIMITED TO THE WARRANTIES OF MERCHANTABILITY,
# FITNESS FOR A PARTICULAR PURPOSE AND NONINFRINGEMENT. IN NO EVENT SHALL THE
# AUTHORS OR COPYRIGHT HOLDERS BE LIABLE FOR ANY CLAIM, DAMAGES OR OTHER
# LIABILITY, WHETHER IN AN ACTION OF CONTRACT, TORT OR OTHERWISE, ARISING FROM,
# OUT OF OR IN CONNECTION WITH THE SOFTWARE OR THE USE OR OTHER DEALINGS IN THE
# SOFTWARE.
#
###############################################################################
"""Module that a convolution MIOpenDriver cmd"""

from typing import Dict, Set, Optional, Any
from re import search
from tuna.utils.logger import setup_logger
from tuna.miopen.driver.base import MIOpenDriver
from tuna.miopen.utils.metadata import CONV_CONFIG_COLS
from tuna.miopen.utils.helper import get_db_id
from tuna.miopen.db.convolutionjob_tables import ConvolutionConfig
from tuna.miopen.utils.metadata import CONV_2D_DEFAULTS, SUPPORTED_CONV_CMDS, PREC_TO_CMD
from tuna.miopen.utils.metadata import CONV_3D_DEFAULTS, TENSOR_COLS
from tuna.miopen.utils.metadata import TABLE_COLS_CONV_MAP, TENSOR_PRECISION, DIR_MAP
from tuna.miopen.utils.metadata import DIRECTION, CONV_SKIP_ARGS, INVERS_DIR_MAP
from tuna.miopen.utils.metadata import SUPPORTED_LAYOUTS
from tuna.miopen.utils.parsing import get_fd_name, conv_arg_valid, get_fds_from_cmd
from tuna.miopen.utils.config_type import ConfigType

LOGGER = setup_logger('driver_conv')


#pylint: disable=too-many-instance-attributes
class DriverConvolution(MIOpenDriver):
  """Represents an MIOpenDriver convolution command"""

  def __init__(self,
               line: str = str(),
               cmd: str = str(),
               db_obj: ConvolutionConfig = None,
               kwargs: Optional[Dict] = None):

    allowed_keys: Set = set([
        'batchsize', 'spatial_dim', 'pad_h', 'pad_w', 'pad_d', 'conv_stride_h',
        'conv_stride_w', 'conv_stride_d', 'dilation_h', 'dilation_w',
        'dilation_d', 'group_count', 'mode', 'pad_mode', 'trans_output_pad_h',
        'trans_output_pad_w', 'trans_output_pad_d', 'out_layout', 'in_layout',
        'fil_layout', 'in_d', 'in_h', 'in_w', 'fil_d', 'fil_h', 'fil_w',
        'in_channels', 'out_channels', 'direction', 'cmd'
    ])

    self.batchsize: int = 32
    self.spatial_dim: int = 2
    self.pad_h: int = 0
    self.pad_w: int = 0
    self.pad_d: int = 0
    self.conv_stride_h: int = 1
    self.conv_stride_w: int = 1
    self.conv_stride_d: int = 0
    self.dilation_h: int = 1
    self.dilation_w: int = 1
    self.dilation_d: int = 0
    self.group_count: int = 1
    self.mode: str = 'conv'
    self.pad_mode: str = 'default'
    self.trans_output_pad_h: int = 0
    self.trans_output_pad_w: int = 0
    self.trans_output_pad_d: int = 0
<<<<<<< HEAD
    self.out_layout: str = None #use config_set_defaults to pull from 2D/3D defaults
    self.in_layout: str = None
    self.fil_layout: str = None
=======
    self.out_layout: str = None  # type: ignore #use config_set_defaults to pull from 2D/3D defaults
    self.in_layout: str = None  # type: ignore
    self.fil_layout: str = None  # type: ignore
>>>>>>> 7c37f89b
    self.in_d: int = 1
    self.in_h: int = 32
    self.in_w: int = 32
    self.fil_d: int = 1
    self.fil_h: int = 3
    self.fil_w: int = 3
    self.in_channels: int = 3
    self.out_channels: int = 32
    self.num_dims: int = 2
    self.direction: str = 'F'
    self._cmd: str = 'conv'

    if kwargs:
      self.__dict__.update(
          (key, value) for key, value in kwargs.items() if key in allowed_keys)
      self.config_set_defaults()
    else:
      super().__init__(line, db_obj)

    #allow cmd input to override driver line
    if cmd:
      self._cmd = cmd

    #sanity check, only supporting same layouts
    if self.in_layout != self.out_layout != self.fil_layout:
      raise ValueError(
          'Layouts do not match: in_layout/out_layout/fil_layout must match.')
    for layout in [self.in_layout, self.out_layout, self.fil_layout]:
      if not layout in SUPPORTED_LAYOUTS:
        raise ValueError(
            f'Layout {layout} is not a supported layout: ({SUPPORTED_LAYOUTS}).'
        )

  @property
  def cmd(self) -> str:
    """Setting 'private' variable"""
    return self._cmd

  @cmd.setter
  def cmd(self, value: str) -> None:
    """Checking for allowed conv values"""
    if value not in SUPPORTED_CONV_CMDS:
      raise ValueError(
          f'Cannot instantiate convolution Driver class. Supported cmds are: {SUPPORTED_CONV_CMDS}'
      )
    self._cmd = value

  def parse_fdb_key(self, line: str) -> None:
    """Import config attributes from fdb key line"""
    fds: dict
    direction: str
    fds, _, direction = get_fds_from_cmd(line)
    setattr(self, 'direction',
            DIR_MAP.get(direction,
                        ''))  # Use .get() to safely access the dictionary

    for key in self.to_dict():
      if key in fds:
        setattr(self, key, fds[key])

    pattern_3d = '[0-9]+x[0-9]+x[0-9]+'
    if search(pattern_3d, line):
      setattr(self, 'spatial_dim', 3)

  def get_layouts(self):
    """Get convolution layouts"""
    return ["in_layout", "out_layout", 'fil_layout']

  def parse_driver_line(self, line: str) -> None:
    """Parse MIOpenDriver line"""
    super().parse_driver_line(line)

    if self.direction and self.direction in DIRECTION:
      self.direction = DIR_MAP[self.direction]
    else:
      raise ValueError(
          f"Can't import driver commmand line, needs direction: '{line}'")

  def parse_row(self, db_obj: ConvolutionConfig) -> bool:
    """Overwritting base class function for conv"""
    return self.parse_conv_row(db_obj)

  def parse_conv_row(self, db_obj: ConvolutionConfig) -> bool:
    """Compose obj from conv_config row"""
    self.decompose_weight_t(db_obj)
    key: str
    value: int
    for key, value in db_obj.to_dict(ommit_ts=True, ommit_valid=True).items():
      if key not in ('id', 'input_t', 'weight_t', 'driver'):
        setattr(self, key, value)
    self.out_layout = db_obj.out_layout

    return True

  def compose_tensors(self, keep_id: bool = False) -> dict:
    """Get tensors needed for DB table based on config type"""
    c_dict: dict = self.get_conv_dict()

    if keep_id:
      dict_copy = c_dict.copy()
      dict_copy.pop('driver')
      c_dict['id'] = get_db_id(dict_copy, ConvolutionConfig)

    return c_dict

  def get_conv_dict(self) -> dict:
    """Populate c_dict with conv table elems"""
    c_dict: Dict[str, Any] = {}
    key: str
    val: int
    for key, val in self.to_dict().items():
      if key in CONV_CONFIG_COLS:
        c_dict[key] = val

    c_dict['input_tensor'] = super().get_input_t_id()
    c_dict['weight_tensor'] = super().get_weight_t_id()
    c_dict['driver'] = str(self)

    return c_dict

  def config_set_defaults(self) -> None:
    """Setting config DB defaults to avoid duplicates through SELECT"""
    if self.spatial_dim == 3:
      self.set_defaults(CONV_3D_DEFAULTS)
      self.num_dims = 3
    else:
      self.set_defaults(CONV_2D_DEFAULTS)
      self.num_dims = 2

  def set_defaults(self, defaults) -> None:
    """Set fds defaults"""
    k: str
    val: int
    for k, val in self.to_dict().items():
      if k in defaults.keys():
        if val is None:
          setattr(self, k, defaults[k])
          LOGGER.info("Set default %s: %s", k, defaults[k])
        #for 2d configs filter out 3rd dimensional paramaters from unscrupulous users
        elif self.spatial_dim != 3 and k.endswith('_d'):
          setattr(self, k, defaults[k])
          LOGGER.warning("Using default for key %s, because spatial_dim is %s.",
                         k, self.spatial_dim)

    if self.spatial_dim == 3 and len(self.out_layout) != 5:
      raise ValueError(
          f"Layout string {self.out_layout} should be 5 characters"\
          f" for spatial_dim {self.spatial_dim}"
      )
    if self.spatial_dim == 2 and len(self.out_layout) != 4:
      raise ValueError(
          f"Layout string {self.out_layout} should be 4 characters"\
          f" for spatial_dim {self.spatial_dim}"
      )

  @staticmethod
  def get_params(tok1: str) -> str:
    """Get full arg name"""
    return get_fd_name(tok1, TABLE_COLS_CONV_MAP)

  @staticmethod
  def get_check_valid(tok1: str, tok2: str) -> bool:
    """Check if valid conv arg"""
    return conv_arg_valid(tok1, tok2)

  def get_db_obj(self, keep_id: bool = False) -> ConvolutionConfig:
    """Return the DB representation of this object"""
    return ConvolutionConfig(**self.compose_tensors(keep_id))

  def __str__(self) -> str:

    #NOTE: when DB col direction is renamed to forw, col_dict should be removed
    #and replaced with vars(self), but value still needs to map to 1,2 or 4.
    #also appending tensor layouts, the input_tensor layout = in_layout
    #and weight_tensor layout is fil_layout
    tensor_layouts = ["in_layout", "fil_layout"]
    col_dict: dict = vars(self).copy()
    if "direction" in col_dict.keys():
      col_dict["forw"] = int(INVERS_DIR_MAP[col_dict["direction"]])
      col_dict.pop("direction")

    return "./bin/MIOpenDriver " + self.cmd + " " + " ".join(  # type: ignore[operator]
        f'--{key} {val}' for key, val in col_dict.items()
        if key in CONV_CONFIG_COLS or key in TENSOR_COLS or
        key in self.get_common_cols() or key == "forw" or key in tensor_layouts)

  @staticmethod
  def test_skip_arg(tok1: str) -> bool:
    """Check if token is skipable"""
    if tok1 in CONV_SKIP_ARGS:
      return True
    return False

  def compose_weight_t(self) -> dict:
    """Build weight_tensor"""
    w_dict: dict = {}
    w_dict['data_type'] = TENSOR_PRECISION[self.cmd]
    w_dict['num_dims'] = self.num_dims

    if self.fil_layout in ('NCHW', 'NCDHW'):
      w_dict['dim0'] = self.out_channels
      w_dict['dim1'] = self.in_channels
      w_dict['dim2'] = self.fil_d
      w_dict['dim3'] = self.fil_h
      w_dict['dim4'] = self.fil_w
      w_dict['layout'] = self.fil_layout
    elif self.fil_layout in ('NHWC', 'NDHWC'):
      w_dict['dim0'] = self.out_channels
      w_dict['dim1'] = self.in_channels
      w_dict['dim2'] = self.fil_d
      w_dict['dim3'] = self.fil_h
      w_dict['dim4'] = self.fil_w
      w_dict['layout'] = self.fil_layout

    return w_dict

  def decompose_weight_t(self, db_obj: ConvolutionConfig) -> bool:
    """Use weight_tensor to assign local variables to build driver cmd """
    self.num_dims = db_obj.weight_t.num_dims
    self.fil_layout = db_obj.weight_t.layout

    if self.fil_layout in ('NCHW', 'NCDHW'):
      self.out_channels = db_obj.weight_t.dim0
      self.in_channels = db_obj.weight_t.dim1
      self.fil_d = db_obj.weight_t.dim2
      self.fil_h = db_obj.weight_t.dim3
      self.fil_w = db_obj.weight_t.dim4
    elif self.fil_layout in ('NHWC', 'NDHWC'):
      self.out_channels = db_obj.weight_t.dim0
      self.in_channels = db_obj.weight_t.dim1
      self.fil_d = db_obj.weight_t.dim2
      self.fil_h = db_obj.weight_t.dim3
      self.fil_w = db_obj.weight_t.dim4
    return True

  def set_cmd(self, data_type: str) -> None:
    """Set cmd based on tensor data type"""
    self.cmd = PREC_TO_CMD[ConfigType.convolution][data_type]<|MERGE_RESOLUTION|>--- conflicted
+++ resolved
@@ -80,15 +80,9 @@
     self.trans_output_pad_h: int = 0
     self.trans_output_pad_w: int = 0
     self.trans_output_pad_d: int = 0
-<<<<<<< HEAD
-    self.out_layout: str = None #use config_set_defaults to pull from 2D/3D defaults
-    self.in_layout: str = None
-    self.fil_layout: str = None
-=======
     self.out_layout: str = None  # type: ignore #use config_set_defaults to pull from 2D/3D defaults
     self.in_layout: str = None  # type: ignore
     self.fil_layout: str = None  # type: ignore
->>>>>>> 7c37f89b
     self.in_d: int = 1
     self.in_h: int = 32
     self.in_w: int = 32
