--- conflicted
+++ resolved
@@ -271,12 +271,7 @@
         session.rollback()
         self.logger.warning('FinEval: Unable to clean %s / %s: %s',
                             self.dbt.fin_cache_table.__tablename__,
-<<<<<<< HEAD
-                            self.dbt.kernel_cache.__tablename__,
-                            err)
-=======
                             self.dbt.kernel_cache.__tablename__, err)
->>>>>>> 69edf51b
 
   def close_job(self):
     """mark a job complete"""
