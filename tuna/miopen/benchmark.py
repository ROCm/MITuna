--- conflicted
+++ resolved
@@ -48,16 +48,6 @@
   framework = Column(Enum(FrameworkEnum), nullable=False)
 
 
-<<<<<<< HEAD
-class ModelEnum(enum.Enum):
-  """Represents model enums"""
-  NA = 'NA'
-  def __str__(self):
-    return self.value
-
-
-=======
->>>>>>> 080e04d4
 class Model(BASE):
   """Represents model table"""
   __tablename__ = "model"
