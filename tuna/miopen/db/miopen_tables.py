--- conflicted
+++ resolved
@@ -87,24 +87,4 @@
   miopen_tables.append(BNFindDB())
   miopen_tables.append(BNGolden())
   miopen_tables.append(BNBenchmark())
-<<<<<<< HEAD
-  return miopen_tables
-
-
-def get_miopen_tables():
-  """Returns a list of all MIOpen Tuna DB tables"""
-  miopen_tables = []
-  miopen_tables.append(Solver())
-  miopen_tables.append(Session())
-  miopen_tables.append(Framework())
-  miopen_tables.append(Model())
-  miopen_tables.append(Machine(local_machine=True))
-  miopen_tables.append(TensorTable())
-
-  miopen_tables = add_conv_tables(miopen_tables)
-  miopen_tables = add_fusion_tables(miopen_tables)
-  miopen_tables = add_bn_tables(miopen_tables)
-
-=======
->>>>>>> a2c740c6
   return miopen_tables