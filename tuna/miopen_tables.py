--- conflicted
+++ resolved
@@ -487,10 +487,6 @@
   __tablename__ = "bn_golden"
   __table_args__ = (UniqueConstraint("golden_miopen_v",
                                      "config",
-<<<<<<< HEAD
-=======
-                                     "session",
->>>>>>> 9b14f84a
                                      "solver_id",
                                      "arch",
                                      "num_cu",
