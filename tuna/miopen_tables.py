--- conflicted
+++ resolved
@@ -487,11 +487,7 @@
   __tablename__ = "bn_golden"
   __table_args__ = (UniqueConstraint("golden_miopen_v",
                                      "config",
-<<<<<<< HEAD
                                      "solver",
-=======
-                                     "solver_id",
->>>>>>> a8e1c8bd
                                      "arch",
                                      "num_cu",
                                      name="uq_idx"),)
