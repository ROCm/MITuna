#Tuning with celery

MITuna launches celery workers and uses redis as a broker and backend result. Celery is a custom
scheduler which abstracts job scheduling for the purpose of tuning. Tuna launches 1 celery worker
per node for the compile step and 1 celery worker per GPU for the evaluate step.

MITuna enqueues all tuning jobs into the redis queue. The celery workers then pull from the redis
queue and launch the tuning jobs. The results of the tuning jobs are asynchronously collected by
MITuna and the mySQL backend is updated accordingly.

The following steps in MITuna make use of celery workers:
```
./go_fish.py miopen --fin_steps miopen_find_compile --session_id 1
./go_fish.py miopen --fin_steps miopen_find_eval --session_id 1
./go_fish.py miopen --fin_steps miopen_perf_compile --session_id 1
./go_fish.py miopen --fin_steps miopen_perf_eval --session_id 1
```

A celery worker can be launched manually on a machine like this:

Launch dockers through docker compose:
```
sudo -E docker compose up --build
```
This will launch a redis docker with the latest image and a custom docker for the celery worker.
The celery docker will display information about the celery setup such as the broker and result 
backend. These can be customized in `tuna/celery_app/celery_app.py`

Launch the celery docker container:
```
sudo docker exec -it mituna_celery_1 bash

To test celery on a local machine:
Install redis and start the redis server:
```
redis-server --daemonize yes
```
Intall rabbitMQ that is used as a broker by celery. Instructions can be found here: [Install rabbitMQ](https://www.rabbitmq.com/docs/install-debian)

Clone MITuna and launch a celery worker:
```
git clone https://github.com/ROCmSoftwarePlatform/MITuna.git
cd MITuna
source ~/myvenv/bin/activate
source ~/db_env.db
celery -A tuna.celery_app.celery worker -l info -E -n worker_name -Q custom_q_name

```

##User interfaces to track redis backend and rabbitMQ broker data

MITuna provides a docker compose file to launch [flower](https://flower.readthedocs.io/en/latest/), which helps track the tuning:
```
docker compose -f docker-compose-flower_rabbitmq.yaml up --build -d
```
Navigate to `http://localhost:5555` to interact with the flower UI.

To track the rabbitMQ broker data,install the following:
```
rabbitmq-plugins enable rabbitmq_management
```
Navigate to `http://localhost:15672` to interact with the rabbitMQ UI. The username and password required
have to be set up through rabbitMQ, see: [rabbitMQ access control](https://www.rabbitmq.com/docs/access-control).


Note:
myvenv is the virtual environment as per MITuna/requirements.txt.

db_env.db contains the database env variables:
```
export TUNA_DB_USER_NAME=root
export TUNA_DB_NAME=test_db
export TUNA_ROCM_VERSION=osdb-12969
export TUNA_DB_HOSTNAME=10.XXX.XX.XX
export TUNA_DB_USER_PASSWORD=myrootpwd
export TUNA_CELERY_JOB_BATCH_SIZE=10 (optional)
#rabbitMQ
export TUNA_CELERY_BROKER_HOST=localhost
export TUNA_CELERY_BROKER_USER=<username>
export TUNA_CELERY_BROKER_PWD=<pwd>
export TUNA_CELERY_BROKER_PORT=5672
#redis
export TUNA_CELERY_BACKEND_HOST=localhost
export TUNA_CELERY_BACKEND_PORT=6379
<<<<<<< HEAD
=======
```

##Flower
[Celery flower](https://flower.readthedocs.io/en/latest/) can be installed to track tuning through
celery. MITuna provides a docker compose in the root directory *docker-compose-flower.yaml*.
To launch:
```
docker compose up -f docker-compose-flower.yaml --build
```

Note:
The docker-compose-flower.yaml file pulls in env variables from the local .env file. This file
does not reside in MITuna and must be created by the user. Sample .env file:
```
export db_name=<db_name>
export db_host=<hostname>
export db_user=root
export db_password=<pwd>
>>>>>>> 1c06755b
```<|MERGE_RESOLUTION|>--- conflicted
+++ resolved
@@ -82,25 +82,4 @@
 #redis
 export TUNA_CELERY_BACKEND_HOST=localhost
 export TUNA_CELERY_BACKEND_PORT=6379
-<<<<<<< HEAD
-=======
-```
-
-##Flower
-[Celery flower](https://flower.readthedocs.io/en/latest/) can be installed to track tuning through
-celery. MITuna provides a docker compose in the root directory *docker-compose-flower.yaml*.
-To launch:
-```
-docker compose up -f docker-compose-flower.yaml --build
-```
-
-Note:
-The docker-compose-flower.yaml file pulls in env variables from the local .env file. This file
-does not reside in MITuna and must be created by the user. Sample .env file:
-```
-export db_name=<db_name>
-export db_host=<hostname>
-export db_user=root
-export db_password=<pwd>
->>>>>>> 1c06755b
 ```