--- conflicted
+++ resolved
@@ -26,7 +26,7 @@
 ###############################################################################
 """Module that represents the WorkerInterface class interface"""
 
-from multiprocessing import Process, Queue
+from multiprocessing import Process
 from multiprocessing.synchronize import Lock
 try:
   import queue
@@ -42,7 +42,7 @@
 import string
 from io import StringIO
 from time import sleep
-from typing import List, Tuple, Union, Callable, Optional
+from typing import List, Tuple, Union, Callable, Optional, Set
 from sqlalchemy.exc import IntegrityError, OperationalError, NoInspectionAvailable
 from sqlalchemy.inspection import inspect
 
@@ -76,11 +76,11 @@
     """Constructor"""
     super().__init__()
 
-    #allowed_keys: Set[str] = set([
-    #    'machine', 'gpu_id', 'num_procs', 'barred', 'bar_lock', 'envmt',
-    #    'reset_interval', 'job_queue', 'job_queue_lock', 'result_queue',
-    #    'result_queue_lock', 'label', 'fetch_state', 'end_jobs', 'session_id'
-    #])
+    allowed_keys: Set[str] = set([
+        'machine', 'gpu_id', 'num_procs', 'barred', 'bar_lock', 'envmt',
+        'reset_interval', 'job_queue', 'job_queue_lock', 'result_queue',
+        'result_queue_lock', 'label', 'fetch_state', 'end_jobs', 'session_id'
+    ])
 
     self.reset_interval: int = None
     #system vars
@@ -89,11 +89,11 @@
     self.gpu_id: int = None
     self.num_procs = None
     self.barred = None
-    self.bar_lock: Lock = Lock()
-    self.job_queue: Queue = None
-    self.job_queue_lock: Lock = Lock()
-    self.result_queue: Queue = None
-    self.result_queue_lock: Lock = Lock()
+    self.bar_lock = Lock()
+    self.job_queue = None
+    self.job_queue_lock = Lock()
+    self.result_queue = None
+    self.result_queue_lock = Lock()
     self.end_jobs = None
     #job detail vars
     self.envmt: List = []
@@ -101,15 +101,11 @@
     self.label: str = None
     self.session_id: int = None
 
-<<<<<<< HEAD
     for key, value in kwargs.items():
-      setattr(self, key, value)
-=======
+      if key in allowed_keys:
+        setattr(self, key, value)
+
     self.logger: logging.Logger
-
-    self.__dict__.update(
-        (key, value) for key, value in kwargs.items() if key in allowed_keys)
->>>>>>> 59c5d28e
 
     #initialize tables
     self.set_db_tables()
@@ -125,15 +121,10 @@
                                  f"{self.hostname}_{self.machine.port}p")
     if not os.path.exists(dir_name):
       os.makedirs(dir_name)
-<<<<<<< HEAD
-    logger_name: str = os.path.join(dir_name, str(self.gpu_id))
-    self.set_logger(logger_name)
-=======
 
     logger_name: str = os.path.join(dir_name, str(self.gpu_id))
     self.logger = set_usr_logger(logger_name)
 
->>>>>>> 59c5d28e
     connect_db()
 
     self.job: SimpleDict = SimpleDict()
@@ -155,36 +146,7 @@
     """Regular run loop operation, to be overloaded in class specialization """
     raise NotImplementedError("Not implemented")
 
-<<<<<<< HEAD
-  def set_logger(self, logger_name: str) -> None:
-    """Build logger with given name"""
-    # JD: This needs to be moved to logger.py
-
-    lgr: logging.Logger
-    fmt: logging.Formatter
-    file_handler: logging.FileHandler
-    stream_handler: logging.StreamHandler
-
-    log_level = os.environ.get('TUNA_LOGLEVEL', None)
-    lgr = logging.getLogger(logger_name)
-    log_file = os.path.join(TUNA_LOG_DIR, logger_name + ".log")
-    fmt = logging.Formatter(
-        '%(lineno)d - %(asctime)s - %(name)s - %(levelname)s - %(message)s')
-    file_handler = logging.FileHandler(log_file, mode='a')
-    file_handler.setFormatter(fmt)
-    file_handler.setLevel(log_level.upper() if log_level else logging.INFO)
-    stream_handler = logging.StreamHandler()
-    stream_handler.setFormatter(fmt)
-    stream_handler.setLevel(logging.INFO)
-    lgr.addHandler(file_handler)
-    lgr.addHandler(stream_handler)
-    lgr.setLevel(log_level.upper() if log_level else logging.DEBUG)
-    self.logger = lgr
-
-  def set_db_tables(self) -> None:
-=======
   def set_db_tables(self):
->>>>>>> 59c5d28e
     """Initialize tables"""
     self.dbt: DBTablesInterface = DBTablesInterface(session_id=self.session_id)
 
