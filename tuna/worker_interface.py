#!/usr/bin/env python3
###############################################################################
#
# MIT License
#
# Copyright (c) 2022 Advanced Micro Devices, Inc.
#
# Permission is hereby granted, free of charge, to any person obtaining a copy
# of this software and associated documentation files (the "Software"), to deal
# in the Software without restriction, including without limitation the rights
# to use, copy, modify, merge, publish, distribute, sublicense, and/or sell
# copies of the Software, and to permit persons to whom the Software is
# furnished to do so, subject to the following conditions:
#
# The above copyright notice and this permission notice shall be included in all
# copies or substantial portions of the Software.
#
# THE SOFTWARE IS PROVIDED "AS IS", WITHOUT WARRANTY OF ANY KIND, EXPRESS OR
# IMPLIED, INCLUDING BUT NOT LIMITED TO THE WARRANTIES OF MERCHANTABILITY,
# FITNESS FOR A PARTICULAR PURPOSE AND NONINFRINGEMENT. IN NO EVENT SHALL THE
# AUTHORS OR COPYRIGHT HOLDERS BE LIABLE FOR ANY CLAIM, DAMAGES OR OTHER
# LIABILITY, WHETHER IN AN ACTION OF CONTRACT, TORT OR OTHERWISE, ARISING FROM,
# OUT OF OR IN CONNECTION WITH THE SOFTWARE OR THE USE OR OTHER DEALINGS IN THE
# SOFTWARE.
#
###############################################################################
"""Module that represents the WorkerInterface class interface"""
from multiprocessing import Process, Lock
try:
  import queue
except ImportError:
  import Queue as queue
import logging
import os
import json
from datetime import datetime
import socket
import random
import string
from time import sleep
from sqlalchemy import func as sqlalchemy_func
from sqlalchemy.exc import IntegrityError, OperationalError  #pylint: disable=wrong-import-order

from tuna.dbBase.sql_alchemy import DbSession
from tuna.utils.db_utility import get_id_solvers
from tuna.abort import chk_abort_file
from tuna.fin_utils import compose_config_obj
from tuna.fin_utils import get_fin_slv_status
from tuna.metadata import TUNA_LOG_DIR, TUNA_DOCKER_NAME, PREC_TO_CMD
from tuna.metadata import TABLE_COLS_FUSION_MAP, TABLE_COLS_CONV_MAP, INVERS_DIR_MAP
from tuna.metadata import ENV_SLVGRP_MAP, SLV_ENV_MAP
from tuna.metadata import FIND_ONLY_EXCEPTION
from tuna.metadata import get_solver_ids, TENSOR_PRECISION
from tuna.metadata import NUM_SQL_RETRIES
from tuna.tables import DBTables
from tuna.db_tables import connect_db
from tuna.config_type import ConfigType

MAX_JOB_RETRIES = 10

TABLE_COLS_CONV_INVMAP = {}
for clarg, cnvparam in TABLE_COLS_CONV_MAP.items():
  if not cnvparam[0] in TABLE_COLS_CONV_INVMAP:
    TABLE_COLS_CONV_INVMAP[cnvparam[0]] = clarg
  elif len(clarg) > len(TABLE_COLS_CONV_INVMAP[cnvparam[0]]):
    TABLE_COLS_CONV_INVMAP[cnvparam[0]] = clarg

TABLE_COLS_FUSION_INVMAP = {}
for clarg, cnvparam in TABLE_COLS_FUSION_MAP.items():
  if not cnvparam[0] in TABLE_COLS_FUSION_INVMAP:
    TABLE_COLS_FUSION_INVMAP[cnvparam[0]] = clarg
  elif len(clarg) > len(TABLE_COLS_FUSION_INVMAP[cnvparam[0]]):
    TABLE_COLS_FUSION_INVMAP[cnvparam[0]] = clarg

LOG_TIMEOUT = 10 * 60.0  # in seconds


class WorkerInterface(Process):
  """ Interface class extended by Builder and Evaluator. The purpose of this class is to define
  common functionalities. """

  # pylint: disable=too-many-instance-attributes
  # pylint: disable=too-many-public-methods
  # pylint: disable=too-many-statements

  def __init__(self, **kwargs):
    """Constructor"""
    super().__init__()

    allowed_keys = set([
        'machine', 'gpu_id', 'num_procs', 'barred', 'bar_lock', 'envmt',
        'reset_interval', 'fin_steps', 'fin_infile', 'fin_outfile', 'job_queue',
        'queue_lock', 'label', 'fetch_state', 'docker_name', 'end_jobs',
        'config_type', 'dynamic_solvers_only', 'session_id'
    ])
    self.__dict__.update((key, None) for key in allowed_keys)

    #for pylint
    self.machine = None
    self.gpu_id = None
    self.num_procs = None
    self.barred = None
    self.bar_lock = Lock()
    self.envmt = []
    self.fin_steps = []
    self.fin_infile = None
    self.fin_outfile = None
    self.job_queue = None
    self.queue_lock = Lock()
    self.is_fdb = False
    self.fetch_state = ['new']
    self.compile_only = False
    self.docker_name = TUNA_DOCKER_NAME
    self.gpu = None
    self.label = None
    self.end_jobs = None
    self.solver_id_map, _ = get_solver_ids()
    self.id_solver_map, _ = get_id_solvers()
    self.dynamic_solvers_only = False
    self.config_type = ConfigType.convolution if self.config_type is None else self.config_type
    self.config_dict = None
    self.session_id = None

    self.__dict__.update(
        (key, value) for key, value in kwargs.items() if key in allowed_keys)

    self.dbt = DBTables(session_id=self.session_id,
                        config_type=self.config_type)

    self.miopen_user_db_path = f"/tmp/miopenpdb/thread-{self.gpu_id}/config/miopen"
    self.envmt.append(
        f"MIOPEN_CUSTOM_CACHE_DIR=/tmp/miopenpdb/thread-{self.gpu_id}/cache")
    self.envmt.append(f"MIOPEN_USER_DB_PATH={self.miopen_user_db_path}")

    self.hostname = self.machine.hostname
    self.job = None
    self.config = None
    self.solver = None
    self.cmd_iter = 1
    self.claim_num = self.num_procs.value
    self.last_reset = datetime.now()

    dir_name = os.path.join(TUNA_LOG_DIR,
                            type(self).__name__,
                            f"{self.hostname}_{self.machine.port}p")
    if not os.path.exists(dir_name):
      os.makedirs(dir_name)
    logger_name = os.path.join(dir_name, str(self.gpu_id))
    self.set_logger(logger_name)
    connect_db()

    #call machine.connect and machine.set_logger in run (inside the subprocess)
    #also set cnx here in case WorkerInterface exec_command etc called directly
    self.cnx = self.machine.connect(chk_abort_file)

  def set_logger(self, logger_name):
    """Build logger with given name"""
    # JD: This needs to be moved to logger.py
    log_level = os.environ.get('TUNA_LOGLEVEL', None)
    lgr = logging.getLogger(logger_name)
    log_file = os.path.join(TUNA_LOG_DIR, logger_name + ".log")
    fmt = logging.Formatter(
        '%(lineno)d - %(asctime)s - %(name)s - %(levelname)s - %(message)s')
    file_handler = logging.FileHandler(log_file, mode='a')
    file_handler.setFormatter(fmt)
    file_handler.setLevel(log_level.upper() if log_level else logging.INFO)
    stream_handler = logging.StreamHandler()
    stream_handler.setFormatter(fmt)
    stream_handler.setLevel(logging.INFO)
    lgr.addHandler(file_handler)
    lgr.addHandler(stream_handler)
    lgr.setLevel(log_level.upper() if log_level else logging.DEBUG)
    self.logger = lgr

  #@staticmethod
  def check_status(self, err):
    """Function to check err status"""
    if err is not None and hasattr(err,
                                   'channel') and err.channel.exit_status > 0:
      self.logger.warning(err)
      status = False
    else:  # -1 means the command is still running
      status = True

    return status

  def reset_machine(self):
    """Function to reset machhine"""
    self.machine.restart_server()
    self.last_reset = datetime.now()

  def process_log_line(self, stdout):
    """Parse log from run command"""
    timeout = False
    error_cfg = False
    abort_cfg = False
    error_bad_param = False
    self.compile_only = False

    for line in stdout:
      try:
        if chk_abort_file(self.machine.id, self.logger, self.machine.arch):
          with self.bar_lock:
            self.num_procs.value -= 1
          break
        decoded_line = line.strip()  # lines.strip().decode()
        self.logger.info(decoded_line)
        low_line = decoded_line.lower()
        if low_line.find('error') != -1 and not self.compile_only:
          #ingore search failed error from miopen
          if 'search failed' in low_line:
            continue
          # miopen throws an error to escape after compiling when using MIOPEN_COMPILE_AND_RUN=0
          err1 = 'search skipped' in low_line
          # miopen also throws an error when MIOPEN_DEVICE_ARCH is used
          err2 = 'escaping launching kernel' in low_line
          # error thrown as a result of MIOPEN_DEBUG_COMPILE_ONLY
          err3 = 'miopen_debug_compile_only is enabled, escaping' in low_line
          if err1 or err2 or err3:
            self.compile_only = True
            error_cfg = False
          else:
            self.logger.error('Parser found error: %s', low_line)
            error_cfg = True

          # when miopen doesn't search for the specified solver, it will throw bad param
          if 'incorrect param' in decoded_line:
            error_bad_param = True
        if low_line.find('aborted') != -1:
          abort_cfg = True

      except (socket.timeout, socket.error):
        timeout = True
        self.logger.warning('Socket error, aborted')
        break
    if stdout is None:
      abort_cfg = True

    return timeout, error_cfg, abort_cfg, error_bad_param

  def handle_errors_or_complete(self, error_bad_param, status, timeout,
                                error_cfg, abort_cfg, job_solver):
    """Function to update job state"""
    success = False
    if error_bad_param:
      self.logger.warning('job id %s: solver %s had incorrect parameters',
                          self.job.id, job_solver)
      self.set_job_state('bad_param')
    elif not status:
      # the command failed to run properly
      self.logger.warning('job id %s: MIOpen Driver failed to run properly',
                          self.job.id)
      self.set_job_state('error_status')
    elif timeout:
      # write to value indicating this thing has hanged and wait for it to reach num_procs - 1 ,
      # then restart
      # then reopen the ssh, then continue
      # update the job_id status in the database to new since the job failed
      self.logger.error(
          'job id %s: Timeout while waiting for command to finish', self.job.id)
      self.set_job_state('timeout')
      self.set_barrier(self.reset_machine, True)
    elif error_cfg:
      self.logger.warning('job id %s errored', self.job.id)
      self.set_job_state('errored')
    elif abort_cfg:
      self.logger.warning('job id %s aborted', self.job.id)
      self.set_job_state('aborted')
    else:
      success = True

    return success

  def compose_job_query(self, find_state, session):
    """Helper function to compose query"""
    # pylint: disable=comparison-with-callable
    query = session.query(self.dbt.job_table, self.dbt.config_table)\
                          .filter(self.dbt.job_table.session == self.dbt.session.id)\
                          .filter(self.dbt.job_table.valid == 1)\
                          .filter(self.dbt.config_table.valid == 1)
    # pylint: enable=comparison-with-callable

    if self.label:
      query = query.filter(self.dbt.job_table.reason == self.label)
    if self.fin_steps:
      query = query.filter(
          self.dbt.job_table.fin_step.like('%' + self.fin_steps[0] + '%'))
    else:
      query = query.filter(self.dbt.job_table.fin_step == 'not_fin')
    query = query.filter(self.dbt.job_table.retries < MAX_JOB_RETRIES)\
      .filter(self.dbt.job_table.state == find_state)\
      .filter(self.dbt.config_table.id == self.dbt.job_table.config)

    query = query.order_by(self.dbt.job_table.retries.asc()).limit(
        self.claim_num).with_for_update()

    return query

  def get_fdb_entry(self, session, solver):
    """ Get FindDb entry from db """
    fdb_entry = self.dbt.find_db_table()
    fdb_entry.config = self.config.id
    fdb_entry.solver = solver
    fdb_entry.session = self.dbt.session.id
    fdb_entry.opencl = False
    fdb_entry.logger = self.logger
    fdb_query = fdb_entry.get_query(session, self.dbt.find_db_table,
                                    self.dbt.session.id)
    obj = fdb_query.first()
    return obj, fdb_entry

  def update_fdb_entry(self, session, solver):
    """ Add a new entry to fdb if there isnt one already """
    obj, fdb_entry = self.get_fdb_entry(session, solver)
    if obj:  # existing entry in db
      # This can be removed if we implement the delete orphan cascade
      fdb_entry = obj
      session.query(
          self.dbt.kernel_cache).filter(self.dbt.kernel_cache.kernel_group ==
                                        fdb_entry.kernel_group).delete()
    else:
      # Insert the above entry
      session.add(fdb_entry)
    return fdb_entry

  def compose_fdb_entry(self, session, fin_json, fdb_obj):
    """Compose a FindDB table entry from fin_output"""
    solver = self.solver_id_map[fdb_obj['solver_name']]
    fdb_entry = self.update_fdb_entry(session, solver)
    fdb_entry.fdb_key = fin_json['db_key']
    fdb_entry.alg_lib = fdb_obj['algorithm']
    fdb_entry.params = fdb_obj['params']
    fdb_entry.workspace_sz = fdb_obj['workspace']
    fdb_entry.valid = True

    fdb_entry.kernel_time = -1
    if 'time' in fdb_obj:
      fdb_entry.kernel_time = fdb_obj['time']

    fdb_entry, _ = self.get_fdb_entry(session, solver)
    fdb_entry.kernel_group = fdb_entry.id

    return fdb_entry

  def compose_kernel_entry(self, session, fdb_obj, fdb_entry):
    """Compose a new Kernel Cache entry from fin input"""
    # Now we have the ID, lets add the binary cache objects
    for kern_obj in fdb_obj['kernel_objects']:
      kernel_obj = self.dbt.kernel_cache()
      kernel_obj.kernel_name = kern_obj['kernel_file']
      kernel_obj.kernel_args = kern_obj['comp_options']
      kernel_obj.kernel_blob = bytes(kern_obj['blob'], 'utf-8')
      kernel_obj.kernel_hash = kern_obj['md5_sum']
      kernel_obj.uncompressed_size = kern_obj['uncompressed_size']

      kernel_obj.kernel_group = fdb_entry.kernel_group
      session.add(kernel_obj)
    return True

  def process_fdb_w_kernels(self,
                            session,
                            fin_json,
                            result_str='miopen_find_compile_result',
                            check_str='find_compiled'):
    """retrieve find db compile json results"""
    status = []
    if fin_json[result_str]:
      for fdb_obj in fin_json[result_str]:
        slv_stat = get_fin_slv_status(fdb_obj, check_str)
        status.append(slv_stat)

        if fdb_obj[check_str]:
          #returned entry is added to the table
          fdb_entry = self.compose_fdb_entry(session, fin_json, fdb_obj)
          if fdb_obj['reason'] == 'Success':
<<<<<<< HEAD
            self.compose_kernel_entry(session, fdb_obj, fdb_entry)
            session.add(fdb_entry)
=======
            self.compose_kernel_entry(fdb_obj, fdb_entry)
>>>>>>> 555f6dab
            self.logger.info('Updating find Db(Build) for job_id=%s',
                             self.job.id)
          else:
            # JD: add info about reason to the logs table
            fdb_entry.valid = False
        else:
          self.logger.warning("Failed find_db compile, cfg_id: %s, obj: %s",
                              fin_json['config_tuna_id'], fdb_obj)
    else:
      status = [{
          'solver': 'all',
          'success': False,
          'result': 'Find Compile: No results'
      }]

    try:
      session.commit()
    except OperationalError as err:
      self.logger.warning('FinEval: Unable to update Database: %s', err)
      status = [{
          'solver': 'all',
          'success': False,
          'result': f'FinEval: Unable to update Database: {err}'
      }]

    return status

  def queue_end_reset(self):
    """resets end queue flag"""
    with self.bar_lock:
      self.end_jobs.value = 0

  def load_job_queue(self, session, ids):
    """load job_queue with info for job ids"""
    # pylint: disable=comparison-with-callable
    job_cfgs = session.query(self.dbt.job_table, self.dbt.config_table)\
      .filter(self.dbt.job_table.valid == 1)\
      .filter(self.dbt.job_table.session == self.dbt.session.id)\
      .filter(self.dbt.config_table.id == self.dbt.job_table.config)\
      .filter(self.dbt.job_table.id.in_(ids)).all()
    # pylint: enable=comparison-with-callable

    if len(ids) != len(job_cfgs):
      raise Exception(
          f'Failed to load job queue. #ids: {len(ids)} - #job_cgfs: {len(job_cfgs)}'
      )
    for job, config in job_cfgs:
      if job.solver:
        query = session.query(self.dbt.solver_table)\
            .filter(self.dbt.solver_table.solver == job.solver)
        solver = query.one()
      else:
        query = session.query(self.dbt.solver_app, self.dbt.solver_table)

        # pylint: disable=comparison-with-callable
        query = query.filter(self.dbt.solver_app.session == self.dbt.session.id)\
                     .filter(self.dbt.solver_app.applicable == 1)\
                     .filter(self.dbt.solver_table.tunable == 1)\
                     .filter(self.dbt.solver_app.config == job.config)\
                     .filter(self.dbt.solver_app.solver == self.dbt.solver_table.id)\
                     .filter(self.dbt.solver_table.tunable == 1)
        # pylint: enable=comparison-with-callable

        app_solver_desc = query.all()
        ids = [solver.id for _, solver in app_solver_desc]

        solver = self.dbt.solver_table()
        if ids:
          solver.tunable = 1
        else:
          self.logger.warning(
              "No applicable & tunable solvers found: id %s, solver %s, config %s",
              job.id, job.solver, job.config)
          solver.tunable = 0

      self.job_queue.put((job, config, solver))
      self.logger.info("Put job %s %s %s", job.id, job.state, job.reason)

  #pylint: disable=too-many-branches
  def get_job(self, find_state, set_state, imply_end):
    """Interface function to get new job for builder/evaluator"""
    for idx in range(NUM_SQL_RETRIES):
      try:
        with self.queue_lock:
          if imply_end and self.end_jobs.value > 0:
            self.logger.warning('No %s jobs found, skip query', find_state)
            return False
          if self.job_queue.empty():
            ids = ()
            with DbSession() as session:
              query = self.compose_job_query(find_state, session)
              job_cfgs = query.all()

              if not job_cfgs:
                # we are done
                self.logger.warning('No %s jobs found, fin_step: %s',
                                    find_state, self.fin_steps)
                if imply_end:
                  self.logger.warning("set end")
                  self.end_jobs.value = 1
                return False

              ids = tuple((str(job_row.id) for job_row, _ in job_cfgs))
              self.logger.info("%s jobs %s", find_state, ids)
              if set_state == "eval_start":
                session.query(self.dbt.job_table).filter(
                    self.dbt.job_table.id.in_(ids)).update(
                        {
                            self.dbt.job_table.state: set_state,
                            self.dbt.job_table.eval_mid: self.machine.id,
                            self.dbt.job_table.gpu_id: self.gpu_id
                        },
                        synchronize_session='fetch')
              else:
                #note for a compile job gpu_id is an index 0 tuna process number, not a gpu
                session.query(self.dbt.job_table).filter(
                    self.dbt.job_table.id.in_(ids)).update(
                        {
                            self.dbt.job_table.state: set_state,
                            self.dbt.job_table.machine_id: self.machine.id,
                            self.dbt.job_table.gpu_id: self.gpu_id
                        },
                        synchronize_session='fetch')
              session.commit()

              self.load_job_queue(session, ids)

          #also in queue_lock
          self.job, self.config, self.solver = self.job_queue.get(True, 1)
          self.config_dict = compose_config_obj(self.config)
          self.logger.info("Got job %s %s %s", self.job.id, self.job.state,
                           self.job.reason)

        return True
      except OperationalError as error:
        self.logger.warning('%s, Db contention, sleeping ...', error)
        sleep(random.randint(1, 30))
      except IntegrityError as error:
        session.rollback()
        self.logger.warning(
            'Attempt %s to update job (host = %s, worker = %s) failed (%s), retrying ... ',
            idx, self.hostname, self.gpu_id, error)
        sleep(5)
      except queue.Empty:
        self.logger.warning('Shared job queue empty, retrying ... ')

    self.logger.error(
        '%s retries exhausted to update job status (host = %s, worker = %s), exiting ... ',
        NUM_SQL_RETRIES, self.hostname, self.gpu_id)
    return False

  # JD: This should take a session obj as an input to remove the creation of an extraneous session
  def set_job_state(self, state, increment_retries=False, result=''):
    """Interface function to update job state for builder/evaluator"""
    self.logger.info('Setting job id %s state to %s', self.job.id, state)
    for idx in range(NUM_SQL_RETRIES):
      with DbSession() as session:
        try:
          if state in ["running", "compiling", "evaluating"]:
            session.query(self.dbt.job_table).filter(
                self.dbt.job_table.id == self.job.id).update({
                    self.dbt.job_table.state: state,
                    self.dbt.job_table.result: result
                })
          else:
            if increment_retries:
              session.query(self.dbt.job_table).filter(
                  self.dbt.job_table.id == self.job.id).update({
                      self.dbt.job_table.state:
                          state,
                      self.dbt.job_table.retries:
                          self.dbt.job_table.retries + 1,
                      self.dbt.job_table.result:
                          result
                  })
            else:
              # JD: When would this happen ?
              # also this is a side-effect, not cool
              cache = '~/.cache/miopen_'
              blurr = ''.join(
                  random.choice(string.ascii_lowercase) for i in range(10))
              cache_loc = cache + blurr
              session.query(self.dbt.job_table).filter(
                  self.dbt.job_table.id == self.job.id).update({
                      self.dbt.job_table.state: state,
                      self.dbt.job_table.cache_loc: cache_loc,
                      self.dbt.job_table.result: result
                  })
          session.commit()
          return True
        except OperationalError as error:
          self.logger.warning('%s, Db contention, attempt %s, sleeping ...',
                              error, idx)
          sleep(random.randint(1, 30))
        except IntegrityError as error:
          session.rollback()
          self.logger.warning(
              'Attempt to update job state (job_id = %s) failed', self.job.id)
          self.logger.warning(error)
          return False

    self.logger.error(
        '%s retries exhausted to update job status (host = %s, worker = %s), exiting ... ',
        NUM_SQL_RETRIES, self.hostname, self.gpu_id)
    return False

  def exec_command(self, cmd):
    """execute on native machine"""
    ret_code, out, err = self.cnx.exec_command(cmd, timeout=LOG_TIMEOUT)
    if err is not None and hasattr(err, 'channel'):
      self.logger.info(err)
      err.channel.settimeout(LOG_TIMEOUT)
    return ret_code, out, err

  def exec_docker_cmd(self, cmd):
    """forward command execution to machine method"""
    ret_code, out, err = self.machine.exec_command(cmd,
                                                   docker_name=self.docker_name,
                                                   timeout=LOG_TIMEOUT)
    if out:
      out = out.read().strip()
    if not out and err:
      self.logger.info('Error executing docker cmd: %s \n err: %s', cmd,
                       err.read())

    if err is not None and hasattr(err, 'channel'):
      err.channel.settimeout(LOG_TIMEOUT)
      self.logger.info(err)
    return ret_code, out, err

  def get_miopen_v(self):
    """Interface function to get new branch hash"""
    _, out, _ = self.exec_docker_cmd(
        "cat /opt/rocm/miopen/include/miopen/version.h "
        "| grep MIOPEN_VERSION_TWEAK | cut -d ' ' -f 3")
    self.logger.info('Got branch commit hash: %s', out)
    return out

  def get_rocm_v(self):
    """Interface function to get rocm version info"""
    _, out, _ = self.exec_docker_cmd("cat /opt/rocm/.info/version")
    self.logger.info('Got rocm version: %s', out)
    return out

  @staticmethod
  def compose_lcl_envmt(solver):
    """Setting up local_envmt var"""
    # pylint: disable=too-many-nested-blocks
    lcl_envmt = []
    solver_id_map, _ = get_solver_ids()  # pylint: disable=unused-variable ; false alarm
    if solver not in FIND_ONLY_EXCEPTION:
      lcl_envmt.append("MIOPEN_DEBUG_FIND_ONLY_SOLVER={solver_id_map[solver]}")
      for key, env_var in FIND_ONLY_EXCEPTION.items():
        lcl_envmt.append(f"{env_var}=0")
    else:
      for key, sol_group in ENV_SLVGRP_MAP.items():
        if solver not in sol_group:
          lcl_envmt.append(f"{key}=0")
        else:
          for item in sol_group:
            if item != solver and item in SLV_ENV_MAP:
              if solver not in SLV_ENV_MAP or SLV_ENV_MAP[item] != SLV_ENV_MAP[
                  solver]:
                cnstr = f"{SLV_ENV_MAP[item]}=0"
                if cnstr not in lcl_envmt:
                  lcl_envmt.append(cnstr)
    return lcl_envmt

  def run_fin_cmd(self):
    """Run a fin command after generating the JSON"""
    fin_output = self.machine.make_temp_file()
    cmd = []

    env_str = " ".join(self.envmt)
    cmd.append(env_str)
    cmd.extend(
        ['/opt/rocm/bin/fin', '-i',
         self.get_fin_input(), '-o', fin_output])  # pylint: disable=no-member

    for i in range(MAX_JOB_RETRIES):
      ret_code, _, err = self.exec_docker_cmd(cmd)

      if ret_code != 0:
        self.logger.error('Error executing command: %s', ' '.join(cmd))
        if err:
          err_str = err.read()
          self.logger.error('%s : %s', ret_code, err_str)
          if "disk I/O error" in err_str:
            self.logger.error('fin retry : %u', i)
            sleep(random.randint(1, 10))
          else:
            break
        else:
          self.logger.error('err code : %s', ret_code)
          break
      else:
        break

    if ret_code != 0:
      return None

    # load the output json file and strip the env
    fin_json = json.loads(self.machine.read_file(fin_output))[1:]
    assert len(fin_json) == 1
    # JD: if we implement multiple jobs per fin launch, this would be a loop
    fin_json = fin_json[0]
    return fin_json

  def run_driver_cmd(self):
    """Definition of running the MIOpen driver cmd"""

    sub_cmd = PREC_TO_CMD[self.config_type][self.config.input_t.data_type]

    bash_cmd = f'MIOpenDriver {sub_cmd} -V 0 -i 1'

    driver_args = self.config_dict
    if "direction" in driver_args:
      driver_args['direction'] = INVERS_DIR_MAP[driver_args['direction']]
    for field, val in driver_args.items():
      if val is None:
        continue
      if sub_cmd in TENSOR_PRECISION:
        if field in TABLE_COLS_CONV_INVMAP:
          arg_name = TABLE_COLS_CONV_INVMAP[field]
          bash_cmd += f" -{arg_name} {val}"
      elif sub_cmd in ['CBAInfer', 'CBAInferfp16']:
        if field in TABLE_COLS_FUSION_INVMAP:
          arg_name = TABLE_COLS_FUSION_INVMAP[field]
          bash_cmd += f" -{arg_name} {val}"

    lcl_envmt = self.envmt[:]

    # solver = self.job.solver if self.job.solver and not self.job.solver == '' else None
    if self.job.solver:  # None and empty string are both false
      self.logger.info('Solver specified, filter using MIOpen env vars: %s',
                       self.job.solver)
      lcl_envmt.extend(self.compose_lcl_envmt(self.job.solver))

    # create environment string for the command to execute,
    # remote ssh is rejecting the env setting using dicts
    export_all = [f"{x}" for x in lcl_envmt]
    env_str = " ".join(export_all)

    bash_cmd = bash_cmd + ' 2>&1 '
    # p = os.path.join('/home',self.user, 'MLOpen')

    cmd = f"{env_str} {bash_cmd}"

    self.logger.warning("Machine: %s, GPU ID: %s, Executing: %s", self.hostname,
                        self.gpu_id, cmd)

    return self.exec_docker_cmd(cmd)

  def set_barrier(self, funct, with_timeout):
    """Setting time barrier for Process to define execution timeout"""
    if self.barred.value == 0:
      # this is the first proc to reach the barrier
      with self.bar_lock:
        self.barred.value += 1
      self.logger.info('Waiting for other instances to pause')
      wait_cnt = 0
      timeout = False
      while self.barred.value < self.num_procs.value:
        sleep(10)
        if with_timeout and self.barred.value == 1:
          wait_cnt += 1
          timeout = True
          if wait_cnt > 180:
            break
      if timeout:
        self.logger.warning(
            'Timed out waiting for hung process, proceeding ... ')
      else:
        self.logger.info('Finished waiting for instances to pause')
      funct()
      with self.bar_lock:
        self.barred.value = 0
      return True

    return False

  def check_wait_barrier(self):
    """Checking time barrier"""
    self.logger.info('Checking barrier')
    if self.barred.value != 0:
      self.logger.info('Blocked procs found')
      self.logger.info('Current barrier count: %s', self.barred.value)
      with self.bar_lock:
        self.barred.value += 1
      self.logger.warning('Waiting for processes to finish')
      while self.barred.value != 0:
        sleep(60)
      self.logger.warning('Finished waiting for processes')
      return True
    return False

  def get_compile_jobs(self):
    """Checking num compile jobs left to determine
    when the evaluator should stop waiting for jobs to compile"""
    with DbSession() as session:
      try:
        # pylint: disable=comparison-with-callable
        query = session.query(sqlalchemy_func.count(self.dbt.job_table.id))\
            .filter(self.dbt.job_table.valid == 1)\
            .filter(self.dbt.job_table.session == self.dbt.session.id)\
            .filter(self.dbt.job_table.state.in_(('new', 'started', 'compile_start', 'compiling',
                                                  'compiled')))
        # pylint: enable=comparison-with-callable

        if self.label:
          query = query.filter(self.dbt.job_table.reason == self.label)
        if self.fin_steps:
          query = query.filter(
              self.dbt.job_table.fin_step.like('%' + self.fin_steps[0] + '%'))
        else:
          query = query.filter(self.dbt.job_table.fin_step == 'not_fin')
        compile_jobs = query.one()[0]
      except IntegrityError as error:
        session.rollback()
        self.logger.warning('Attempt to get #compile jobs failed')
        self.logger.warning(error)
    return compile_jobs

  def reset_job_state(self):
    """Helper function to reset job state during signal interrupt"""
    if self.job and self.job.state != 'compiled' and self.job.state != 'evaluated':
      self.logger.warning('resetting job state to %s', self.fetch_state[0])
      if "new" in self.fetch_state:
        self.set_job_state("new")
      if "compiled" in self.fetch_state:
        self.set_job_state("compiled")

    while not self.job_queue.empty():
      try:
        self.job, self.config, self.solver = self.job_queue.get(True, 1)
        if self.job.state == "compile_start":
          self.set_job_state("new")
        if self.job.state == "eval_start":
          if self.is_fdb:
            self.set_job_state("new")
          else:
            self.set_job_state("compiled")
      except queue.Empty:
        break

  def run(self):
    """Main run function of WorkerInterface Process"""

    self.machine.set_logger(self.logger)
    try:
      self.cnx = self.machine.connect(chk_abort_file)

      while True:
        self.check_wait_barrier()

        if chk_abort_file(self.machine.id, self.logger, self.machine.arch):
          with self.bar_lock:
            self.num_procs.value -= 1
          return False

        # re-establish node connection
        usage = None
        try:
          usage = self.machine.getusedspace()
        except (socket.timeout, socket.error):
          usage = None
        if not usage:
          self.set_barrier(self.reset_machine, True)
          continue
        if usage > 90:
          # JD: Tell prometheus I am out of disk space
          self.logger.warning('Used space overflow detected')
          self.set_barrier(lambda: (), True)
          continue
        # the step member is defined in the derived class
        ret = self.step()  # pylint: disable=no-member
        self.logger.info("proc %s step %s", self.gpu_id, ret)
        if not ret:
          self.logger.warning('No more steps, quiting...')
          return True
    except KeyboardInterrupt as err:
      self.logger.error('%s', err)
      self.reset_job_state()
      return False

    return True<|MERGE_RESOLUTION|>--- conflicted
+++ resolved
@@ -373,12 +373,7 @@
           #returned entry is added to the table
           fdb_entry = self.compose_fdb_entry(session, fin_json, fdb_obj)
           if fdb_obj['reason'] == 'Success':
-<<<<<<< HEAD
             self.compose_kernel_entry(session, fdb_obj, fdb_entry)
-            session.add(fdb_entry)
-=======
-            self.compose_kernel_entry(fdb_obj, fdb_entry)
->>>>>>> 555f6dab
             self.logger.info('Updating find Db(Build) for job_id=%s',
                              self.job.id)
           else:
