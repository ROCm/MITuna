--- conflicted
+++ resolved
@@ -103,11 +103,6 @@
     self.hostname = self.machine.hostname
     self.job = None
     self.config = None
-<<<<<<< HEAD
-    self.solver = None
-=======
-    self.cmd_iter = 1
->>>>>>> 73e7f56e
     self.claim_num = self.num_procs.value
     self.last_reset = datetime.now()
 
@@ -274,14 +269,7 @@
               self.job_queue_load(session, ids)
 
           #also in queue_lock
-<<<<<<< HEAD
           self.job_queue_pop()
-=======
-          self.job, self.config = self.job_queue.get(True, 1)
-          self.config_dict = compose_config_obj(self.config)
-          self.logger.info("Got job %s %s %s", self.job.id, self.job.state,
-                           self.job.reason)
->>>>>>> 73e7f56e
 
         return True
       except OperationalError as error:
@@ -463,13 +451,8 @@
 
     while not self.job_queue.empty():
       try:
-<<<<<<< HEAD
-        self.job, self.config, self.solver = self.job_queue.get(True, 1)
+        self.job, self.config = self.job_queue.get(True, 1)
         if "new" in self.fetch_state:
-=======
-        self.job, self.config = self.job_queue.get(True, 1)
-        if self.job.state == "compile_start":
->>>>>>> 73e7f56e
           self.set_job_state("new")
         elif "compiled" in self.fetch_state:
           self.set_job_state("compiled")
