--- conflicted
+++ resolved
@@ -218,24 +218,16 @@
     status = []
     fdb_obj = None
     with DbSession() as session:
-<<<<<<< HEAD
-
       def actuator(func, fdb_obj):
         return func(session, fdb_obj)
 
-=======
->>>>>>> 8d7b5738
       for fdb_obj in fin_json[result_str]:
         self.logger.info('Processing object: %s', fdb_obj)
         slv_stat = get_fin_slv_status(fdb_obj, 'evaluated')
         #retry returns false on failure, callback return on success
         ret = session_retry(session, self.update_fdb_eval_entry,
-<<<<<<< HEAD
                             functools.partial(actuator, fdb_obj=fdb_obj),
                             self.logger)
-=======
-                            lambda x: x(session, fdb_obj), self.logger)
->>>>>>> 8d7b5738
         if not ret:
           self.logger.warning('FinEval: Unable to update Database')
           slv_stat['success'] = False
