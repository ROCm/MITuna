#!/usr/bin/env python3
###############################################################################
#
# MIT License
#
# Copyright (c) 2022 Advanced Micro Devices, Inc.
#
# Permission is hereby granted, free of charge, to any person obtaining a copy
# of this software and associated documentation files (the "Software"), to deal
# in the Software without restriction, including without limitation the rights
# to use, copy, modify, merge, publish, distribute, sublicense, and/or sell
# copies of the Software, and to permit persons to whom the Software is
# furnished to do so, subject to the following conditions:
#
# The above copyright notice and this permission notice shall be included in all
# copies or substantial portions of the Software.
#
# THE SOFTWARE IS PROVIDED "AS IS", WITHOUT WARRANTY OF ANY KIND, EXPRESS OR
# IMPLIED, INCLUDING BUT NOT LIMITED TO THE WARRANTIES OF MERCHANTABILITY,
# FITNESS FOR A PARTICULAR PURPOSE AND NONINFRINGEMENT. IN NO EVENT SHALL THE
# AUTHORS OR COPYRIGHT HOLDERS BE LIABLE FOR ANY CLAIM, DAMAGES OR OTHER
# LIABILITY, WHETHER IN AN ACTION OF CONTRACT, TORT OR OTHERWISE, ARISING FROM,
# OUT OF OR IN CONNECTION WITH THE SOFTWARE OR THE USE OR OTHER DEALINGS IN THE
# SOFTWARE.
#
###############################################################################
"""Script to launch tuning jobs, or execute commands on available machines"""
from multiprocessing import Value, Lock, Queue as mpQueue
from subprocess import Popen, PIPE
import sys

from tuna.machine import Machine
from tuna.utils.logger import setup_logger
from tuna.dbBase.sql_alchemy import DbSession
from tuna.parse_args import TunaArgs, setup_arg_parser
from tuna.tables import ConfigType
from tuna.metadata import MIOPEN_ALG_LIST
from tuna.helper import print_solvers
from tuna.miopen_tables import FinStep

from tuna.fin_class import FinClass
from tuna.utils.utility import get_env_vars
from tuna.fin_builder import FinBuilder
from tuna.fin_eval import FinEvaluator
from tuna.worker_interface import WorkerInterface
from tuna.session import Session

# Setup logging
LOGGER = setup_logger('go_fish')


def parse_args():
  # pylint: disable=too-many-statements
  """Function to parse arguments"""
  parser = setup_arg_parser('Run Performance Tuning on a certain ' \
      'architecture', [TunaArgs.ARCH, TunaArgs.NUM_CU, TunaArgs.VERSION,
                       TunaArgs.CONFIG_TYPE])
  parser.add_argument(
      '--find_mode',
      dest='find_mode',
      type=int,
      default=1,
      help='Set the MIOPEN_FIND_MODE environment variable for MIOpen',
      choices=[1, 3])
  parser.add_argument(
      '--session_id',
      action='store',
      type=int,
      dest='session_id',
      help=
      'Session ID to be used as tuning tracker. Allows to correlate DB results to tuning sessions'
  )
  parser.add_argument('--local_machine',
                      dest='local_machine',
                      action='store_true',
                      default=False,
                      help='Run the process on this machine')
  parser.add_argument('-l',
                      '--label',
                      dest='label',
                      type=str,
                      default=None,
                      help='Specify label for jobs')
  parser.add_argument('--ticket',
                      dest='ticket',
                      type=str,
                      default=None,
                      help='Specify tuning ticket number')
  parser.add_argument('--docker_name',
                      dest='docker_name',
                      type=str,
                      default='miopentuna',
                      help='Select a docker to run on. (default miopentuna)')
  parser.add_argument('--dynamic_solvers_only',
                      dest='dynamic_solvers_only',
                      action='store_true',
                      default=False,
                      help='Only tune dynamic solvers.')
  parser.add_argument(
      '-B',
      '--blacklist',
      dest='blacklist',
      type=str,
      default=None,
      help='MIOpen blacklist algorithm, if multiple then comma separate')
  parser.add_argument('-m',
                      '--machines',
                      dest='machines',
                      type=str,
                      default=None,
                      required=False,
                      help='Specify machine ids to use, comma separated')
  parser.add_argument('-i',
                      '--reset_interval',
                      type=int,
                      dest='reset_interval',
                      required=False,
                      help='Restart interval for job in hours.')

  group = parser.add_mutually_exclusive_group()
  group.add_argument('--init_session',
                     action='store_true',
                     dest='init_session',
                     help='Set up a new tuning session.')
  group.add_argument(
      '--fin_steps',
      type=str,
      dest='fin_steps',
      help='Specify fin steps. Multiple steps should be comma separated.')
  group.add_argument('--list_solvers',
                     action='store_true',
                     dest='list_solvers',
                     help='List of solvers from the solver table')

  # JD: implement the following two using fin_steps
  group.add_argument('--update_solvers',
                     dest='update_solvers',
                     action='store_true',
                     help='Update the list of solvers in the database')
  group.add_argument('--update_applicability',
                     dest='update_applicability',
                     action='store_true',
                     help='Update the applicability table in the database')

  group.add_argument('-r',
                     '--restart',
                     dest='restart_machine',
                     action='store_true',
                     default=False,
                     help='Restart machines')
  group.add_argument('-s',
                     '--status',
                     dest='check_status',
                     action='store_true',
                     default=False,
                     help='Check the status of machines')

  group.add_argument('-d',
                     '--docker_exec',
                     dest='execute_docker_cmd',
                     type=str,
                     default=None,
                     help='execute in a docker on each machine')
  group.add_argument('-e',
                     '--exec',
                     dest='execute_cmd',
                     type=str,
                     default=None,
                     help='execute on each machine')

  args = parser.parse_args()

  if args.fin_steps:
    check_fin_args(args, parser)

  if args.find_mode is None and not (args.check_status or
                                     args.restart_machine or args.execute_cmd or
                                     args.execute_docker_cmd):
    parser.error('find_mode must be specified for a tuning run')

  if args.blacklist:
    check_blacklist(args, parser)

  if args.machines is not None:
    args.machines = [int(x) for x in args.machines.split(',')
                    ] if ',' in args.machines else [int(args.machines)]

  if args.init_session and not (args.label and args.local_machine):
    parser.error(
        "When setting up a new tunning session the following must be specified: "\
        "label, local_machine.")

  fin_session_steps = [
      'miopen_find_compile', 'miopen_find_eval', 'miopen_perf_compile',
      'miopen_perf_eval', 'get_applicability', 'find_compile', 'find_eval'
  ]
  has_fin = False
  if args.fin_steps:
    has_fin = all(x in fin_session_steps for x in args.fin_steps)

  if (args.update_applicability or has_fin or args.compile or
      args.run_perf) and not args.session_id:
    parser.error("session_id must be specified with this operation")

  return args


def check_fin_args(args, parser):
  """Helper function for fin args"""
  valid_fin_steps = list(k for k in FinStep.__members__)
  if ',' in args.fin_steps:
    parser.error('Multiple fin_steps currently not supported')
  f_steps = args.fin_steps.split(',')
  args.fin_steps = f_steps
  for step in args.fin_steps:
    if step not in valid_fin_steps:
      parser.error("Supported fin steps are: {}".format(valid_fin_steps))
  assert len(args.fin_steps) == 1


def check_blacklist(args, parser):
  """Helper function"""
  args.blacklist = args.blacklist.split(',')
  for sol in args.blacklist:
    if sol not in MIOPEN_ALG_LIST:
      parser.error("Incorrect blacklist value")


def load_machines(args):
  """Function to get available machines from the DB"""
  cmd = 'hostname'
  subp = Popen(cmd, stdout=PIPE, shell=True, universal_newlines=True)
  hostname = subp.stdout.readline().strip()
  LOGGER.info('hostname = %s', hostname)
  with DbSession() as session:
    query = session.query(Machine)
    if args.arch:
      query = query.filter(Machine.arch == args.arch)
    if args.num_cu:
      query = query.filter(Machine.num_cu == args.num_cu)
    if not args.machines and not args.local_machine:
      query = query.filter(Machine.available == 1)
    if args.machines:
      query = query.filter(Machine.id.in_(args.machines))
    if args.local_machine:
      query = query.filter(Machine.remarks == hostname)

    res = query.all()

    if args.local_machine:
      if res:
        res[0].local_machine = True
      else:
        res = [Machine(hostname=hostname, local_machine=True)]
        LOGGER.info(
            'Local machine not in database, continue with incomplete details')

    if not res:
      LOGGER.info('No machine found for specified requirements')

  return res


def get_envmt(args):
  """Function to construct environment var"""
  envmt = ["MIOPEN_LOG_LEVEL=4"]

  envmt.append("MIOPEN_SQLITE_KERN_CACHE=ON")
  envmt.append("MIOPEN_DEBUG_IMPLICIT_GEMM_FIND_ALL_SOLUTIONS=1")

  if args.find_mode:
    envmt.append("MIOPEN_FIND_MODE={}".format(args.find_mode))

  if args.blacklist:
    bk_str = ", ".join(["{}=0".format(arg) for arg in args.blacklist])
    for bk_var in bk_str.split(','):
      envmt.append(bk_var)

  return envmt


def check_docker(worker, dockername="miopentuna"):
  """Checking for docker"""
  LOGGER.warning("docker not installed or requires sudo .... ")
  _, out2, _ = worker.exec_command("sudo docker info")
  while not out2.channel.exit_status_ready():
    LOGGER.warning(out2.readline())
  if out2.channel.exit_status > 0:
    LOGGER.warning("docker not installed or failed to run with sudo .... ")
  else:
    _, out, _ = worker.exec_command(
        "sudo docker images | grep {}".format(dockername))
    line = None
    for line in out.readlines():
      if line.find(dockername) != -1:
        LOGGER.warning('%s docker image exists', dockername)
        break
    if line is None:
      LOGGER.warning('%s docker image does not exist', dockername)


def check_status(worker, b_first, gpu_idx, machine, dockername="miopentuna"):
  """Function to check gpu_status"""

  if machine.chk_gpu_status(worker.gpu_id):
    LOGGER.info('Machine: (%s, %u) GPU_ID: %u OK', machine.hostname,
                machine.port, gpu_idx)
  else:
    LOGGER.info('Machine: (%s, %u) GPU_ID: %u ERROR', machine.hostname,
                machine.port, gpu_idx)

  if not b_first:
    return False
  b_first = False
  _, out, _ = worker.exec_command("docker info")
  while not out.channel.exit_status_ready():
    pass

  if out.channel.exit_status > 0:
    check_docker(worker, dockername)
  else:
    _, out, _ = worker.exec_command(
        "docker images | grep {}".format(dockername))
    line = None
    for line in out.readlines():
      if line.find(dockername) != -1:
        LOGGER.warning('%s docker image exists', dockername)
        break
    if line is None:
      LOGGER.warning('%s docker image does not exist', dockername)

  return True


def execute_docker(worker, docker_cmd, machine):
  """Function to executed docker cmd"""
  LOGGER.info('Running on host: %s port: %u', machine.hostname, machine.port)
  _, _, _ = worker.exec_docker_cmd(docker_cmd + " 2>&1")
  #logger output already printed by exec_docker_cmd
  #LOGGER.info(docker_cmd)
  #while not out.channel.exit_status_ready():
  #  lines = out.readline()
  #  LOGGER.info(lines.rstrip())
  #for line in out.readlines():
  #  LOGGER.info(line.rstrip())

  return True


def get_kwargs(gpu_idx, f_vals, args):
  """Helper function to set up kwargs for worker instances"""
  envmt = f_vals["envmt"].copy()
  if args.config_type is None:
    args.config_type = ConfigType.convolution

  kwargs = {
      'machine': f_vals["machine"],
      'gpu_id': gpu_idx,
      'num_procs': f_vals["num_procs"],
      'barred': f_vals["barred"],
      'bar_lock': f_vals["bar_lock"],
      'envmt': envmt,
      'reset_interval': args.reset_interval,
      'fin_steps': args.fin_steps,
      'dynamic_solvers_only': args.dynamic_solvers_only,
      'job_queue': f_vals["job_queue"],
      'queue_lock': f_vals["queue_lock"],
      'label': args.label,
      'docker_name': args.docker_name,
      'end_jobs': f_vals['end_jobs'],
      'config_type': args.config_type,
      'session_id': args.session_id
  }

  return kwargs


def launch_worker(gpu_idx, f_vals, worker_lst, args):
  """Function to launch worker"""
  # pylint: disable=too-many-branches
  worker = None
  kwargs = get_kwargs(gpu_idx, f_vals, args)

<<<<<<< HEAD
  if args.fin_steps:
=======
  if args.update_applicability:
    kwargs['fin_steps'] = ['applicability']
    worker = FinClass(**kwargs)
  elif args.fin_steps:
>>>>>>> 5d7a9c03
    if 'miopen_find_compile' in args.fin_steps or 'miopen_perf_compile' in args.fin_steps:
      kwargs['fetch_state'] = ['new']
      worker = FinBuilder(**kwargs)
    elif 'miopen_find_eval' in args.fin_steps or 'miopen_perf_eval' in args.fin_steps:
      kwargs['fetch_state'] = ['compiled']
      worker = FinEvaluator(**kwargs)
    else:
      raise ValueError('Unsupported fin step')
    worker.start()
    worker_lst.append(worker)
    return True
<<<<<<< HEAD

  worker = WorkerInterface(**kwargs)
=======
  #CE: consider removing these commands:
  elif args.compile:
    kwargs['fetch_state'] = ['new']
    worker = Builder(**kwargs)
  elif args.run_perf:
    #if no compiled jobs go ahead and start compiling on eval machine
    kwargs['fetch_state'] = ['compiled']
    worker = Evaluator(**kwargs)
  elif args.run_find or args.bin_cache:
    kwargs['fetch_state'] = ['new']
    worker = Evaluator(**kwargs)
  else:
    kwargs['fetch_state'] = ['new']
    worker = Evaluator(**kwargs)
>>>>>>> 5d7a9c03

  ret = False
  if args.check_status:
    if not check_status(worker, f_vals["b_first"], gpu_idx, f_vals["machine"],
                        args.docker_name):
      ret = True
  elif args.init_session:
    Session().add_new_session(args, worker)
  elif args.execute_cmd:
    # JD: Move the worker.exec_command to machine
    LOGGER.info(args.execute_cmd)
    _, _, _ = worker.exec_command(args.execute_cmd + " 2>&1 ")
    #log printed by exec_command
  elif args.execute_docker_cmd:
    execute_docker(worker, args.execute_docker_cmd, f_vals["machine"])

  return ret


def do_fin_work(args, gpu, f_vals):
  """Helper function to execute job independendent fin work"""
  kwargs = get_kwargs(gpu, f_vals, args)
  fin_worker = FinClass(**kwargs)

  if args.update_solvers:
    if not fin_worker.get_solvers():
      LOGGER.error('No solvers returned from Fin class')

  return True


def compose_f_vals(args, machine):
  """Compose dict for WorkerInterface constructor"""
  f_vals = {}
  f_vals["barred"] = Value('i', 0)
  f_vals["bar_lock"] = Lock()
  f_vals["queue_lock"] = Lock()
  #multiprocess queue for jobs, shared on machine
  f_vals["job_queue"] = mpQueue()
  f_vals["machine"] = machine
  f_vals["envmt"] = get_envmt(args)
  f_vals["b_first"] = True
  f_vals["end_jobs"] = Value('i', 0)

  return f_vals


def compose_worker_list(res, args):
  # pylint: disable=too-many-branches
  """Helper function to compose worker_list"""
  worker_lst = []
  fin_work_done = False
  for machine in res:
    if args.restart_machine:
      machine.restart_server(wait=False)
      continue

    #fin_steps should only contain one step
    if args.compile or args.update_applicability or (
        args.fin_steps and 'compile' in args.fin_steps[0]):
      #determine number of processes by compute capacity
      env = get_env_vars()
      if env['slurm_cpus'] > 0:
        num_procs = int(env['slurm_cpus'])
      else:
        # JD: This sould be the responsibility of the machine class
        num_procs = int(machine.get_num_cpus())
      if num_procs <= 0:
        LOGGER.error('num_procs must be bigger than zero to launch worker')
        LOGGER.error('Cannot launch worker on machine: %s', machine.id)
        return None
      worker_ids = range(num_procs)
    else:
      worker_ids = machine.get_avail_gpus()

    f_vals = compose_f_vals(args, machine)
    f_vals["num_procs"] = Value('i', len(worker_ids))

    if (args.update_solvers) and not fin_work_done:
      do_fin_work(args, 0, f_vals)
      fin_work_done = True
      break

    for gpu_idx in worker_ids:
      LOGGER.info('launch mid %u, proc %u', machine.id, gpu_idx)
      if not launch_worker(gpu_idx, f_vals, worker_lst, args):
        break

  return worker_lst


def main():
  """Main function to start Tuna"""
  LOGGER.info(sys.argv)
  args = parse_args()

  if args.list_solvers:
    print_solvers()
    return

  try:
    res = load_machines(args)

    worker_lst = compose_worker_list(res, args)
    if worker_lst is None:
      return

    for worker in worker_lst:
      worker.join()
      LOGGER.warning('Process finished')
  except KeyboardInterrupt:
    LOGGER.warning('Interrupt signal caught')


if __name__ == '__main__':
  main()<|MERGE_RESOLUTION|>--- conflicted
+++ resolved
@@ -381,14 +381,7 @@
   worker = None
   kwargs = get_kwargs(gpu_idx, f_vals, args)
 
-<<<<<<< HEAD
   if args.fin_steps:
-=======
-  if args.update_applicability:
-    kwargs['fin_steps'] = ['applicability']
-    worker = FinClass(**kwargs)
-  elif args.fin_steps:
->>>>>>> 5d7a9c03
     if 'miopen_find_compile' in args.fin_steps or 'miopen_perf_compile' in args.fin_steps:
       kwargs['fetch_state'] = ['new']
       worker = FinBuilder(**kwargs)
@@ -400,26 +393,14 @@
     worker.start()
     worker_lst.append(worker)
     return True
-<<<<<<< HEAD
+  elif args.update_applicability:
+    kwargs['fin_steps'] = ['applicability']
+    worker = FinClass(**kwargs)
+    worker.start()
+    worker_lst.append(worker)
+    return True
 
   worker = WorkerInterface(**kwargs)
-=======
-  #CE: consider removing these commands:
-  elif args.compile:
-    kwargs['fetch_state'] = ['new']
-    worker = Builder(**kwargs)
-  elif args.run_perf:
-    #if no compiled jobs go ahead and start compiling on eval machine
-    kwargs['fetch_state'] = ['compiled']
-    worker = Evaluator(**kwargs)
-  elif args.run_find or args.bin_cache:
-    kwargs['fetch_state'] = ['new']
-    worker = Evaluator(**kwargs)
-  else:
-    kwargs['fetch_state'] = ['new']
-    worker = Evaluator(**kwargs)
->>>>>>> 5d7a9c03
-
   ret = False
   if args.check_status:
     if not check_status(worker, f_vals["b_first"], gpu_idx, f_vals["machine"],
