#!/usr/bin/env python3
###############################################################################
#
# MIT License
#
# Copyright (c) 2022 Advanced Micro Devices, Inc.
#
# Permission is hereby granted, free of charge, to any person obtaining a copy
# of this software and associated documentation files (the "Software"), to deal
# in the Software without restriction, including without limitation the rights
# to use, copy, modify, merge, publish, distribute, sublicense, and/or sell
# copies of the Software, and to permit persons to whom the Software is
# furnished to do so, subject to the following conditions:
#
# The above copyright notice and this permission notice shall be included in all
# copies or substantial portions of the Software.
#
# THE SOFTWARE IS PROVIDED "AS IS", WITHOUT WARRANTY OF ANY KIND, EXPRESS OR
# IMPLIED, INCLUDING BUT NOT LIMITED TO THE WARRANTIES OF MERCHANTABILITY,
# FITNESS FOR A PARTICULAR PURPOSE AND NONINFRINGEMENT. IN NO EVENT SHALL THE
# AUTHORS OR COPYRIGHT HOLDERS BE LIABLE FOR ANY CLAIM, DAMAGES OR OTHER
# LIABILITY, WHETHER IN AN ACTION OF CONTRACT, TORT OR OTHERWISE, ARISING FROM,
# OUT OF OR IN CONNECTION WITH THE SOFTWARE OR THE USE OR OTHER DEALINGS IN THE
# SOFTWARE.
#
###############################################################################
"""! @brief Script to launch tuning jobs, or execute commands on available machines"""
import argparse
import sys
from tuna.utils.logger import setup_logger
<<<<<<< HEAD
from tuna.dbBase.sql_alchemy import DbSession
from tuna.parse_args import TunaArgs, setup_arg_parser
from tuna.miopen.tables import ConfigType
from tuna.metadata import MIOPEN_ALG_LIST
from tuna.helper import print_solvers
from tuna.miopen_tables import FinStep

from tuna.fin_class import FinClass
from tuna.utils.utility import get_env_vars
from tuna.fin_builder import FinBuilder
from tuna.fin_eval import FinEvaluator
from tuna.worker_interface import WorkerInterface
from tuna.session import Session
=======
from tuna.libraries import Library
from tuna.lib_utils import get_library
>>>>>>> 7fa3e100

# Setup logging
LOGGER = setup_logger('go_fish')


def parse_args():
  """Function to parse arguments"""
  parser = argparse.ArgumentParser()

  parser.add_argument('lib',
                      nargs='?',
                      default=Library.MIOPEN,
                      type=Library,
                      help="Specify library to run",
                      choices=Library)

  args, _ = parser.parse_known_args()
  return vars(args)


def main():
  """Main function to start Tuna"""
  LOGGER.info(sys.argv)
  args = parse_args()
  library = get_library(args)

  try:

    #returns a list of workers/processes it started
    worker_lst = library.run()
    if worker_lst is None:
      return

    for worker in worker_lst:
      worker.join()
      LOGGER.warning('Process finished')
  except KeyboardInterrupt:
    LOGGER.warning('Interrupt signal caught')


if __name__ == '__main__':
  main()<|MERGE_RESOLUTION|>--- conflicted
+++ resolved
@@ -28,24 +28,8 @@
 import argparse
 import sys
 from tuna.utils.logger import setup_logger
-<<<<<<< HEAD
-from tuna.dbBase.sql_alchemy import DbSession
-from tuna.parse_args import TunaArgs, setup_arg_parser
-from tuna.miopen.tables import ConfigType
-from tuna.metadata import MIOPEN_ALG_LIST
-from tuna.helper import print_solvers
-from tuna.miopen_tables import FinStep
-
-from tuna.fin_class import FinClass
-from tuna.utils.utility import get_env_vars
-from tuna.fin_builder import FinBuilder
-from tuna.fin_eval import FinEvaluator
-from tuna.worker_interface import WorkerInterface
-from tuna.session import Session
-=======
 from tuna.libraries import Library
 from tuna.lib_utils import get_library
->>>>>>> 7fa3e100
 
 # Setup logging
 LOGGER = setup_logger('go_fish')
