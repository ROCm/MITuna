#!/usr/bin/env python3
###############################################################################
#
# MIT License
#
# Copyright (c) 2022 Advanced Micro Devices, Inc.
#
# Permission is hereby granted, free of charge, to any person obtaining a copy
# of this software and associated documentation files (the "Software"), to deal
# in the Software without restriction, including without limitation the rights
# to use, copy, modify, merge, publish, distribute, sublicense, and/or sell
# copies of the Software, and to permit persons to whom the Software is
# furnished to do so, subject to the following conditions:
#
# The above copyright notice and this permission notice shall be included in all
# copies or substantial portions of the Software.
#
# THE SOFTWARE IS PROVIDED "AS IS", WITHOUT WARRANTY OF ANY KIND, EXPRESS OR
# IMPLIED, INCLUDING BUT NOT LIMITED TO THE WARRANTIES OF MERCHANTABILITY,
# FITNESS FOR A PARTICULAR PURPOSE AND NONINFRINGEMENT. IN NO EVENT SHALL THE
# AUTHORS OR COPYRIGHT HOLDERS BE LIABLE FOR ANY CLAIM, DAMAGES OR OTHER
# LIABILITY, WHETHER IN AN ACTION OF CONTRACT, TORT OR OTHERWISE, ARISING FROM,
# OUT OF OR IN CONNECTION WITH THE SOFTWARE OR THE USE OR OTHER DEALINGS IN THE
# SOFTWARE.
#
###############################################################################
"""Script to launch tuning jobs, or execute commands on available machines"""
from multiprocessing import Value, Lock, Queue as mpQueue
from subprocess import Popen, PIPE
import sys

from tuna.machine import Machine
from tuna.utils.logger import setup_logger
from tuna.builder import Builder
from tuna.evaluator import Evaluator
from tuna.dbBase.sql_alchemy import DbSession
from tuna.parse_args import TunaArgs, setup_arg_parser
from tuna.tables import ConfigType
from tuna.metadata import MIOPEN_ALG_LIST
from tuna.helper import print_solvers
from tuna.miopen_tables import FinStep

from tuna.fin_class import FinClass
from tuna.utils.utility import get_env_vars
from tuna.fin_builder import FinBuilder
from tuna.fin_eval import FinEvaluator
from tuna.worker_interface import WorkerInterface
from tuna.session import Session

# Setup logging
LOGGER = setup_logger('go_fish')


def parse_args():
  # pylint: disable=too-many-statements
  """Function to parse arguments"""
  parser = setup_arg_parser('Run Performance Tuning on a certain ' \
      'architecture', [TunaArgs.ARCH, TunaArgs.NUM_CU, TunaArgs.VERSION,
                       TunaArgs.CONFIG_TYPE])
  parser.add_argument('-d',
                      '--docker_exec',
                      dest='execute_docker_cmd',
                      type=str,
                      default=None,
                      help='execute in a docker on each machine')
  parser.add_argument('-e',
                      '--exec',
                      dest='execute_cmd',
                      type=str,
                      default=None,
                      help='execute on each machine')
  parser.add_argument('--docker_name',
                      dest='docker_name',
                      type=str,
                      default='miopentuna',
                      help='Select a docker to run on. (default miopentuna)')
  parser.add_argument('--ticket',
                      dest='ticket',
                      type=str,
                      default=None,
                      help='Specify tuning ticket number')
  parser.add_argument('-i',
                      '--reset_interval',
                      type=int,
                      dest='reset_interval',
                      required=False,
                      help='Restart interval for job in hours.')
  parser.add_argument('-l',
                      '--label',
                      dest='label',
                      type=str,
                      default=None,
                      help='Specify label for jobs')
  parser.add_argument('-m',
                      '--machines',
                      dest='machines',
                      type=str,
                      default=None,
                      required=False,
                      help='Specify machine ids to use, comma separated')
  parser.add_argument('--local_machine',
                      dest='local_machine',
                      action='store_true',
                      default=False,
                      help='Run the process on this machine')
  parser.add_argument('-r',
                      '--restart',
                      dest='restart_machine',
                      action='store_true',
                      default=False,
                      help='Restart machines')
  parser.add_argument('-s',
                      '--status',
                      dest='check_status',
                      action='store_true',
                      default=False,
                      help='Check the status of machines')
  parser.add_argument('--dynamic_solvers_only',
                      dest='dynamic_solvers_only',
                      action='store_true',
                      default=False,
                      help='Only tune dynamic solvers.')
  parser.add_argument(
      '--fin_steps',
      type=str,
      dest='fin_steps',
      help='Specify fin steps. Multiple steps should be comma separated.')
  parser.add_argument(
      '--find_mode',
      dest='find_mode',
      type=int,
      default=1,
      help='Set the MIOPEN_FIND_MODE environment variable for MIOpen',
      choices=[1, 3])
  parser.add_argument(
      '--session_id',
      action='store',
      type=int,
      dest='session_id',
      help=
      'Session ID to be used as tuning tracker. Allows to correlate DB results to tuning sessions'
  )
  parser.add_argument('--init_session',
                      action='store_true',
                      dest='init_session',
                      help='Set up a new tuning session.')
  parser.add_argument(
      '--solver_id',
      type=int,
      dest='solver_id',
      default=None,
      help='Specify solver_id. Use --list_solvers to see options')
  parser.add_argument(
      '-B',
      '--blacklist',
      dest='blacklist',
      type=str,
      default=None,
      help='MIOpen blacklist algorithm, if multiple then comma separate')

  group = parser.add_mutually_exclusive_group()
  group.add_argument('--list_solvers',
                     action='store_true',
                     dest='list_solvers',
                     help='List of solvers from the solver table')
  group.add_argument('-f',
                     '--find_enforce',
                     type=str,
                     dest='find_enforce',
                     default=None,
                     help='MIOPEN_FIND_ENFORCE value',
                     choices=['1', '3', '4'])

  group.add_argument('--compile',
                     dest='compile',
                     action="store_true",
                     help='Compile jobs.')
  group.add_argument('--run_perf',
                     dest='run_perf',
                     action="store_true",
                     help='Run perfdb update.')
  group.add_argument('--run_find',
                     dest='run_find',
                     action="store_true",
                     help='Run finddb update.')
  group.add_argument('--bin_cache',
                     dest='bin_cache',
                     action="store_true",
                     help='Run binary cache generation.')
  # JD: implement the following two using fin_steps
  parser.add_argument('--update_solvers',
                      dest='update_solvers',
                      action='store_true',
                      help='Update the list of solvers in the database')
  parser.add_argument('--update_applicability',
                      dest='update_applicability',
                      action='store_true',
                      help='Update the applicability table in the database')
  parser.add_argument(
      '--arch_num_cu_list',
      type=str,
      default=None,
      dest='arch_num_cu_list',
      help='comma delimited list of arch-skew for applicability')

  args = parser.parse_args()

  if args.list_solvers:
    print_solvers()

  if args.arch_num_cu_list:
    args.arch_num_cu_list = args.arch_num_cu_list.split(',')

  if args.fin_steps:
    check_fin_args(args, parser)

  if args.bin_cache:
    args.find_mode = 3

  if args.find_mode is None and not (args.check_status or
                                     args.restart_machine or args.execute_cmd or
                                     args.execute_docker_cmd):
    parser.error('find_mode must be specified for a tuning run')

  if args.blacklist:
    check_blacklist(args, parser)

  if args.machines is not None:
    args.machines = [int(x) for x in args.machines.split(',')
                    ] if ',' in args.machines else [int(args.machines)]

  if args.init_session and not (args.label and args.local_machine):
    parser.error(
        "When setting up a new tunning session the following must be specified: "\
        "label, local_machine.")

  fin_session_steps = [
      'miopen_find_compile', 'miopen_find_eval', 'miopen_perf_compile',
      'miopen_perf_eval', 'get_applicability', 'find_compile', 'find_eval'
  ]
  has_fin = False
  if args.fin_steps:
    has_fin = all(x in fin_session_steps for x in args.fin_steps)

  if (args.update_applicability or has_fin or args.compile or
      args.run_perf) and not args.session_id:
    parser.error("session_id must be specified with this operation")

  return args


def check_fin_args(args, parser):
  """Helper function for fin args"""
  valid_fin_steps = list(k for k in FinStep.__members__)
  if ',' in args.fin_steps:
    parser.error('Multiple fin_steps currently not supported')
  f_steps = args.fin_steps.split(',')
  args.fin_steps = f_steps
  for step in args.fin_steps:
    if step not in valid_fin_steps:
      parser.error("Supported fin steps are: {}".format(valid_fin_steps))
  assert len(args.fin_steps) == 1


def check_blacklist(args, parser):
  """Helper function"""
  args.blacklist = args.blacklist.split(',')
  for sol in args.blacklist:
    if sol not in MIOPEN_ALG_LIST:
      parser.error("Incorrect blacklist value")


def load_machines(args):
  """Function to get available machines from the DB"""
  cmd = 'hostname'
  subp = Popen(cmd, stdout=PIPE, shell=True, universal_newlines=True)
  hostname = subp.stdout.readline().strip()
  LOGGER.info('hostname = %s', hostname)
  with DbSession() as session:
    query = session.query(Machine)
    if args.arch:
      query = query.filter(Machine.arch == args.arch)
    if args.num_cu:
      query = query.filter(Machine.num_cu == args.num_cu)
    if not args.machines and not args.local_machine:
      query = query.filter(Machine.available == 1)
    if args.machines:
      query = query.filter(Machine.id.in_(args.machines))
    if args.local_machine:
      query = query.filter(Machine.remarks == hostname)

    res = query.all()

    if args.local_machine:
      if res:
        res[0].local_machine = True
      else:
        res = [Machine(hostname=hostname, local_machine=True)]
        LOGGER.info(
            'Local machine not in database, continue with incomplete details')

    if not res:
      LOGGER.info('No machine found for specified requirements')

  return res


def get_envmt(args):
  """Function to construct environment var"""
  envmt = ["MIOPEN_LOG_LEVEL=4"]

  envmt.append("MIOPEN_SQLITE_KERN_CACHE=ON")
  envmt.append("MIOPEN_DEBUG_IMPLICIT_GEMM_FIND_ALL_SOLUTIONS=1")

  if args.find_mode:
    envmt.append("MIOPEN_FIND_MODE={}".format(args.find_mode))

  if args.compile:
    #env set in builder
    envmt.append("MIOPEN_DEBUG_CONV_GEMM=0")
    envmt.append("MIOPEN_DEBUG_COMPILE_ONLY=1")
  elif args.run_perf:
    envmt.append("MIOPEN_FIND_ENFORCE=4")
    #envmt.append("MIOPEN_DEBUG_CONV_GEMM=0")
  elif args.bin_cache:
    #find = 1
    pass
  elif args.find_enforce == '3':
    envmt.append("MIOPEN_FIND_ENFORCE=3")
  elif args.find_enforce == '4':
    envmt.extend(["MIOPEN_FIND_ENFORCE=4", "MIOPEN_DISABLE_CACHE=1"])

  if args.blacklist:
    bk_str = ", ".join(["{}=0".format(arg) for arg in args.blacklist])
    for bk_var in bk_str.split(','):
      envmt.append(bk_var)

  return envmt


def check_docker(worker, dockername="miopentuna"):
  """Checking for docker"""
  LOGGER.warning("docker not installed or requires sudo .... ")
  _, out2, _ = worker.exec_command("sudo docker info")
  while not out2.channel.exit_status_ready():
    LOGGER.warning(out2.readline())
  if out2.channel.exit_status > 0:
    LOGGER.warning("docker not installed or failed to run with sudo .... ")
  else:
    _, out, _ = worker.exec_command(
        "sudo docker images | grep {}".format(dockername))
    line = None
    for line in out.readlines():
      if line.find(dockername) != -1:
        LOGGER.warning('%s docker image exists', dockername)
        break
    if line is None:
      LOGGER.warning('%s docker image does not exist', dockername)


def check_status(worker, b_first, gpu_idx, machine, dockername="miopentuna"):
  """Function to check gpu_status"""

  if machine.chk_gpu_status(worker.gpu_id):
    LOGGER.info('Machine: (%s, %u) GPU_ID: %u OK', machine.hostname,
                machine.port, gpu_idx)
  else:
    LOGGER.info('Machine: (%s, %u) GPU_ID: %u ERROR', machine.hostname,
                machine.port, gpu_idx)

  if not b_first:
    return False
  b_first = False
  _, out, _ = worker.exec_command("docker info")
  while not out.channel.exit_status_ready():
    pass

  if out.channel.exit_status > 0:
    check_docker(worker, dockername)
  else:
    _, out, _ = worker.exec_command(
        "docker images | grep {}".format(dockername))
    line = None
    for line in out.readlines():
      if line.find(dockername) != -1:
        LOGGER.warning('%s docker image exists', dockername)
        break
    if line is None:
      LOGGER.warning('%s docker image does not exist', dockername)

  return True


def execute_docker(worker, docker_cmd, machine):
  """Function to executed docker cmd"""
  LOGGER.info('Running on host: %s port: %u', machine.hostname, machine.port)
  _, _, _ = worker.exec_docker_cmd(docker_cmd + " 2>&1")
  #logger output already printed by exec_docker_cmd
  #LOGGER.info(docker_cmd)
  #while not out.channel.exit_status_ready():
  #  lines = out.readline()
  #  LOGGER.info(lines.rstrip())
  #for line in out.readlines():
  #  LOGGER.info(line.rstrip())

  return True


def get_kwargs(gpu_idx, f_vals, args):
  """Helper function to set up kwargs for worker instances"""
  envmt = f_vals["envmt"].copy()
  if args.config_type is None:
    args.config_type = ConfigType.convolution

  kwargs = {
      'machine': f_vals["machine"],
      'gpu_id': gpu_idx,
      'num_procs': f_vals["num_procs"],
      'barred': f_vals["barred"],
      'bar_lock': f_vals["bar_lock"],
      'envmt': envmt,
      'reset_interval': args.reset_interval,
      'fin_steps': args.fin_steps,
      'dynamic_solvers_only': args.dynamic_solvers_only,
      'job_queue': f_vals["job_queue"],
      'queue_lock': f_vals["queue_lock"],
      'label': args.label,
      'docker_name': args.docker_name,
      'bin_cache': args.bin_cache,
      'end_jobs': f_vals['end_jobs'],
      'config_type': args.config_type,
      'arch_num_cu_list': args.arch_num_cu_list,
      'session_id': args.session_id
  }

  return kwargs


def launch_worker(gpu_idx, f_vals, worker_lst, args):
  """Function to launch worker"""
  # pylint: disable=too-many-branches
  worker = None
  kwargs = get_kwargs(gpu_idx, f_vals, args)

  if args.update_applicability:
    kwargs['fin_steps'] = ['applicability']
    worker = FinClass(**kwargs)
  elif args.fin_steps:
    if 'miopen_find_compile' in args.fin_steps or 'miopen_perf_compile' in args.fin_steps:
      kwargs['fetch_state'] = ['new']
      worker = FinBuilder(**kwargs)
    elif 'miopen_find_eval' in args.fin_steps or 'miopen_perf_eval' in args.fin_steps:
      kwargs['fetch_state'] = ['compiled']
      worker = FinEvaluator(**kwargs)
    else:
      raise ValueError('Unsupported fin step')
  elif args.init_session:
    worker = WorkerInterface(**kwargs)
    Session().add_new_session(args, worker)
    return True
  #CE: consider removing these commands:
  elif args.compile:
    kwargs['fetch_state'] = ['new']
    worker = Builder(**kwargs)
  elif args.run_perf:
    #if no compiled jobs go ahead and start compiling on eval machine
    kwargs['fetch_state'] = ['compiled']
    worker = Evaluator(**kwargs)
  elif args.run_find or args.bin_cache:
    kwargs['fetch_state'] = ['new']
    worker = Evaluator(**kwargs)
  else:
    kwargs['fetch_state'] = ['new']
    worker = Evaluator(**kwargs)

  ret = False
  if args.check_status:
    if not check_status(worker, f_vals["b_first"], gpu_idx, f_vals["machine"],
                        args.docker_name):
      ret = True
  elif args.execute_cmd:
    # JD: Move the worker.exec_command to machine
    LOGGER.info(args.execute_cmd)
    _, _, _ = worker.exec_command(args.execute_cmd + " 2>&1 ")
    #log printed by exec_command
    #for line in out.readlines():
    #  LOGGER.info(line.rstrip())
    ret = False
  elif args.execute_docker_cmd:
    execute_docker(worker, args.execute_docker_cmd, f_vals["machine"])
    ret = False
  else:
    worker.start()
    worker_lst.append(worker)
    ret = True

  return ret


def do_fin_work(args, gpu, f_vals):
  """Helper function to execute job independendent fin work"""
  kwargs = get_kwargs(gpu, f_vals, args)
  fin_worker = FinClass(**kwargs)

  if args.update_solvers:
    if not fin_worker.get_solvers():
      LOGGER.error('No solvers returned from Fin class')

  return True


def compose_f_vals(args, machine):
  """Compose dict for WorkerInterface constructor"""
  f_vals = {}
  f_vals["barred"] = Value('i', 0)
  f_vals["bar_lock"] = Lock()
  f_vals["queue_lock"] = Lock()
  #multiprocess queue for jobs, shared on machine
  f_vals["job_queue"] = mpQueue()
  f_vals["machine"] = machine
  f_vals["envmt"] = get_envmt(args)
  f_vals["b_first"] = True
  f_vals["end_jobs"] = Value('i', 0)

  return f_vals


def compose_worker_list(res, args):
  # pylint: disable=too-many-branches
  """Helper function to compose worker_list"""
  worker_lst = []
  fin_work_done = False
  for machine in res:
    if args.restart_machine:
      machine.restart_server(wait=False)
      continue
<<<<<<< HEAD
    if args.compile or args.update_applicability:
=======

    #fin_steps should only contain one step
    if args.compile or (args.fin_steps and 'compile' in args.fin_steps[0]):
>>>>>>> 1f12dbb3
      #determine number of processes by compute capacity
      env = get_env_vars()
      if env['slurm_cpus'] > 0:
        num_procs = int(env['slurm_cpus'])
      else:
        # JD: This sould be the responsibility of the machine class
        num_procs = int(machine.get_num_cpus())
      if num_procs <= 0:
        LOGGER.error('num_procs must be bigger than zero to launch worker')
        LOGGER.error('Cannot launch worker on machine: %s', machine.id)
        return None
      worker_ids = range(num_procs)
    else:
      worker_ids = machine.get_avail_gpus()

    f_vals = compose_f_vals(args, machine)
    f_vals["num_procs"] = Value('i', len(worker_ids))

    if (args.update_solvers) and not fin_work_done:
      do_fin_work(args, 0, f_vals)
      fin_work_done = True
      break

    for gpu_idx in worker_ids:
      LOGGER.info('launch mid %u, proc %u', machine.id, gpu_idx)
      if not launch_worker(gpu_idx, f_vals, worker_lst, args):
        break
      if args.init_session:
        break

  return worker_lst


def main():
  """Main function to start Tuna"""
  LOGGER.info(sys.argv)
  args = parse_args()

  if args.list_solvers:
    return

  try:
    res = load_machines(args)

    worker_lst = compose_worker_list(res, args)
    if worker_lst is None:
      return

    for worker in worker_lst:
      worker.join()
      LOGGER.warning('Process finished')
  except KeyboardInterrupt:
    LOGGER.warning('Interrupt signal caught')


if __name__ == '__main__':
  main()<|MERGE_RESOLUTION|>--- conflicted
+++ resolved
@@ -534,13 +534,9 @@
     if args.restart_machine:
       machine.restart_server(wait=False)
       continue
-<<<<<<< HEAD
-    if args.compile or args.update_applicability:
-=======
 
     #fin_steps should only contain one step
-    if args.compile or (args.fin_steps and 'compile' in args.fin_steps[0]):
->>>>>>> 1f12dbb3
+    if args.compile or args.update_applicability or (args.fin_steps and 'compile' in args.fin_steps[0]):
       #determine number of processes by compute capacity
       env = get_env_vars()
       if env['slurm_cpus'] > 0:
