--- conflicted
+++ resolved
@@ -79,10 +79,7 @@
       args['yaml_file'] = yaml_file
       if args['yaml_file']:
         sys.argv[3] = yaml_file
-<<<<<<< HEAD
         LOGGER.info("Executing with yaml file: %s", yaml_file)
-=======
->>>>>>> 33020f6b
 
       #returns a list of workers/processes it started
       worker_lst = library.run()
