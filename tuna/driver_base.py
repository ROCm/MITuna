#!/usr/bin/env python3
###############################################################################
#
# MIT License
#
# Copyright (c) 2022 Advanced Micro Devices, Inc.
#
# Permission is hereby granted, free of charge, to any person obtaining a copy
# of this software and associated documentation files (the "Software"), to deal
# in the Software without restriction, including without limitation the rights
# to use, copy, modify, merge, publish, distribute, sublicense, and/or sell
# copies of the Software, and to permit persons to whom the Software is
# furnished to do so, subject to the following conditions:
#
# The above copyright notice and this permission notice shall be included in all
# copies or substantial portions of the Software.
#
# THE SOFTWARE IS PROVIDED "AS IS", WITHOUT WARRANTY OF ANY KIND, EXPRESS OR
# IMPLIED, INCLUDING BUT NOT LIMITED TO THE WARRANTIES OF MERCHANTABILITY,
# FITNESS FOR A PARTICULAR PURPOSE AND NONINFRINGEMENT. IN NO EVENT SHALL THE
# AUTHORS OR COPYRIGHT HOLDERS BE LIABLE FOR ANY CLAIM, DAMAGES OR OTHER
# LIABILITY, WHETHER IN AN ACTION OF CONTRACT, TORT OR OTHERWISE, ARISING FROM,
# OUT OF OR IN CONNECTION WITH THE SOFTWARE OR THE USE OR OTHER DEALINGS IN THE
# SOFTWARE.
#
###############################################################################
"""Module that encapsulates the DB representation of a Driver cmd"""
from sqlalchemy.exc import IntegrityError
from sqlalchemy.orm import Query
from tuna.dbBase.sql_alchemy import DbSession
from tuna.utils.logger import setup_logger
from tuna.miopen_tables import TensorTable
from tuna.metadata import TENSOR_PRECISION
from tuna.miopen_tables import ConvolutionConfig, BNConfig
from tuna.parsing import parse_line

LOGGER = setup_logger('driver_base')


#pylint: disable=no-member
#pylint: disable=too-many-instance-attributes
#NOTE:remove pylint flag after driver implementation throughout code
class DriverBase():
  """Represents db tables based on ConfigType"""

  def __init__(self, line=None, db_obj=None):
    if line:
      if not self.construct_driver(line):
        raise ValueError(f"Error creating Driver from line: '{line}'")
    if db_obj:
      if not self.construct_driver_from_db(db_obj):
        raise ValueError(
            f"Error creating Driver from db obj: '{db_obj.to_dict()}'")

  @staticmethod
  def get_common_cols():
    """Returns common MIOpenDriver command line args"""
    return ['wall', 'time', 'iter', 'verify']

  def construct_driver(self, line):
    """Takes a MIOpenDriver cmd or PDB key"""

    LOGGER.info('Processing line: %s', line)
    if line.find('=') != -1:
      self.parse_fdb_key(line)
    elif line.find('MIOpenDriver') != -1:
      self.parse_driver_line(line)
    else:
      LOGGER.warning('Skipping line: %s', line)
      return False

    self.config_set_defaults()

    return True

  def construct_driver_from_db(self, db_obj):
    """Takes a <>_config row and returns a driver cmd"""
    LOGGER.info('Processing db_row: %s', db_obj.to_dict())
    #common tensor among convolution and batch norm
    self.decompose_input_t(db_obj)
    if isinstance(db_obj, ConvolutionConfig):
      self.parse_conv_row(db_obj)
    elif isinstance(db_obj, BNConfig):
      self.parse_bn_row(db_obj)

    return True

  @staticmethod
  def get_tensor_id(session, tensor_dict):
    """Return tensor id based on dict"""

    query = Query(TensorTable.id).filter_by(**tensor_dict)
    ret_id = None
    try:
      res = session.execute(query).fetchall()
      if len(res) > 1:
        LOGGER.error(tensor_dict)
        for row in res:
          LOGGER.error(row)
        raise ValueError('Tensor table duplication. Only one row should match')
      if not res:
        raise ValueError('Missing from Tensor table. One row should match')
      ret_id = res[0][0]
    except IntegrityError as err:
      session.rollback()
      LOGGER.error("Error occurred: %s \n", err)
      raise ValueError(
          'Something went wrong with getting input tensor id from tensor table'
      ) from err
    except IndexError as err:
      raise ValueError(f'Tensor not found in table: {tensor_dict}') from err

    return ret_id

  def insert_tensor(self, tensor_dict):
    """Insert new row into tensor table and return primary key"""

    ret_id = None
    with DbSession() as session:
      try:
        tid = TensorTable(**tensor_dict)
        session.add(tid)
        session.commit()
        ret_id = tid.id
        LOGGER.info("Insert Tensor: %s", ret_id)
      except IntegrityError as err:
        LOGGER.warning(err)
        session.rollback()
        ret_id = self.get_tensor_id(session, tensor_dict)
        LOGGER.info("Get Tensor: %s", ret_id)

    return ret_id

  def get_input_t_id(self):
    """Build 1 row in tensor table based on layout from fds param
       Details are mapped in metadata LAYOUT"""
    i_dict = self.compose_input_t()

    return self.insert_tensor(i_dict)

  def compose_input_t(self):
    """Build input_tensor"""
    i_dict = {}
    i_dict['data_type'] = TENSOR_PRECISION[self.cmd]
    i_dict['num_dims'] = self.num_dims
    i_dict['dim0'] = 1

    if self.in_layout in ('NCHW', 'NCDHW'):
      i_dict['dim1'] = self.in_channels
      i_dict['dim2'] = self.in_d
      i_dict['dim3'] = self.in_h
      i_dict['dim4'] = self.in_w
      i_dict['layout'] = self.in_layout
    elif self.in_layout == 'NHWC':
      i_dict['dim1'] = self.in_d
      i_dict['dim2'] = self.in_h
      i_dict['dim3'] = self.in_w
      i_dict['dim4'] = self.in_channels
      i_dict['layout'] = self.in_layout

    return i_dict

  def decompose_input_t(self, db_obj):
    """Use input_tensor to assign local variables to build driver cmd """
    #pylint: disable=attribute-defined-outside-init

    self.set_cmd(db_obj.input_t.data_type)
    self.num_dims = db_obj.input_t.num_dims
    self.in_layout = db_obj.input_t.layout

    if self.in_layout == 'NCHW':
      self.in_channels = db_obj.input_t.dim1
      self.in_d = db_obj.input_t.dim2
      self.in_h = db_obj.input_t.dim3
      self.in_w = db_obj.input_t.dim4
    elif self.in_layout == 'NHWC':
      self.in_d = db_obj.input_t.dim1
      self.in_h = db_obj.input_t.dim2
      self.in_w = db_obj.input_t.dim3
      self.in_channels = db_obj.input_t.dim4

    return True

  def get_weight_t_id(self):
    """Build 1 row in tensor table based on layout from fds param
     Details are mapped in metadata LAYOUT"""
    w_dict = self.compose_weight_t()

    return self.insert_tensor(w_dict)

<<<<<<< HEAD
=======
  def compose_weight_t(self):
    """Build weight_tensor"""
    w_dict = {}
    w_dict['data_type'] = TENSOR_PRECISION[self.cmd]
    w_dict['num_dims'] = self.num_dims

    if self.fil_layout in ('NCHW', 'NCDHW'):
      w_dict['dim0'] = self.out_channels
      w_dict['dim1'] = self.in_channels
      w_dict['dim2'] = self.fil_d
      w_dict['dim3'] = self.fil_h
      w_dict['dim4'] = self.fil_w
      w_dict['layout'] = self.fil_layout
    elif self.fil_layout == 'NHWC':
      w_dict['dim0'] = self.out_channels
      w_dict['dim1'] = self.in_channels
      w_dict['dim2'] = self.fil_d
      w_dict['dim3'] = self.fil_h
      w_dict['dim4'] = self.fil_w
      w_dict['layout'] = self.fil_layout

    return w_dict

>>>>>>> 76627ad3
  def parse_driver_line(self, line):
    """Parse line and set attributes"""
    line = parse_line(line)
    tok = line.split()
    #pylint: disable=attribute-defined-outside-init
    self.cmd = tok[1]
    assert tok[1] != ''

    self.compose_fds(tok, line)

  def compose_fds(self, tok, line):
    """Compose fds from driver line"""

    for (tok1, tok2) in zip(tok[2::2], tok[3::2]):
      # the following would not work for a full name argument
      if tok1[0] == '-':
        tok1 = tok1[1:]
      if self.test_skip_arg(tok1):
        continue
      tok2 = tok2.strip()
      if tok2.isdigit():
        tok2 = int(tok2)
      tok1 = self.get_params(tok1)
      if self.get_check_valid(tok1[0], tok2):
        setattr(self, tok1[0], tok2)
      else:
        raise ValueError(
            f'Invalid command line arg for {self.cmd}: {tok1[0]} - {tok2} line: {line}'
        )

    return True

  def to_dict(self):
    """Return class to dictionary"""
    copy_dict = {}
    for key, value in vars(self).items():
      if key == "_cmd":
        copy_dict["cmd"] = value
      else:
        copy_dict[key] = value
    return copy_dict

  def __eq__(self, other):
    """Defining equality functionality"""
    if self.__class__ != other.__class__:
      return False
    return vars(self) == vars(other)<|MERGE_RESOLUTION|>--- conflicted
+++ resolved
@@ -188,32 +188,6 @@
 
     return self.insert_tensor(w_dict)
 
-<<<<<<< HEAD
-=======
-  def compose_weight_t(self):
-    """Build weight_tensor"""
-    w_dict = {}
-    w_dict['data_type'] = TENSOR_PRECISION[self.cmd]
-    w_dict['num_dims'] = self.num_dims
-
-    if self.fil_layout in ('NCHW', 'NCDHW'):
-      w_dict['dim0'] = self.out_channels
-      w_dict['dim1'] = self.in_channels
-      w_dict['dim2'] = self.fil_d
-      w_dict['dim3'] = self.fil_h
-      w_dict['dim4'] = self.fil_w
-      w_dict['layout'] = self.fil_layout
-    elif self.fil_layout == 'NHWC':
-      w_dict['dim0'] = self.out_channels
-      w_dict['dim1'] = self.in_channels
-      w_dict['dim2'] = self.fil_d
-      w_dict['dim3'] = self.fil_h
-      w_dict['dim4'] = self.fil_w
-      w_dict['layout'] = self.fil_layout
-
-    return w_dict
-
->>>>>>> 76627ad3
   def parse_driver_line(self, line):
     """Parse line and set attributes"""
     line = parse_line(line)
