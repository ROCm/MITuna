--- conflicted
+++ resolved
@@ -61,17 +61,6 @@
       parser.add_argument('--yaml', action=jsonargparse.ActionConfigFile)
 
     if TunaArgs.ARCH in arg_list:
-<<<<<<< HEAD
-      parser.add_argument(
-          '-a',
-          '--arch',
-          type=str,
-          dest='arch',
-          default=None,
-          required=False,
-          help='Architecture of machines',
-          choices=['gfx900', 'gfx906', 'gfx908', 'gfx1030', 'gfx90a', 'gfx940', 'gfx942'])
-=======
       parser.add_argument('-a',
                           '--arch',
                           type=str,
@@ -83,7 +72,6 @@
                               'gfx900', 'gfx906', 'gfx908', 'gfx1030', 'gfx90a',
                               'gfx940', 'gfx942'
                           ])
->>>>>>> 2d007b99
     if TunaArgs.NUM_CU in arg_list:
       parser.add_argument(
           '-n',
