--- conflicted
+++ resolved
@@ -228,19 +228,16 @@
     'bnormfp16': 'FP16'
 }
 
-<<<<<<< HEAD
 INVERS_CONV_TENSOR_PRECISION = {
     'FP32': 'conv',
     'FP16': 'convfp16',
     'BF16': 'convbfp16'
+    'INT8': 'convint8'
 }
 
 INVERS_BN_TENSOR_PRECISION = {'FP32': 'bnorm', 'FP16': 'bnormfp16'}
 
-SUPPORTED_CONV_CMDS = ['conv', 'convfp16', 'convbfp16']
-=======
 SUPPORTED_CONV_CMDS = ['conv', 'convfp16', 'convbfp16', 'convint8']
->>>>>>> 76627ad3
 SUPPORTED_BN_CMDS = ['bnorm', 'bnormfp16']
 
 CONV_CONFIG_COLS = [
