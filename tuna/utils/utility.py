--- conflicted
+++ resolved
@@ -49,8 +49,6 @@
   return targetid
 
 
-<<<<<<< HEAD
-=======
 def split_packets(elements, pack_sz=1000):
   """break elements into smaller packets"""
   pack_i = 0
@@ -69,7 +67,6 @@
   return all_packs
 
 
->>>>>>> 07e29d26
 def check_qts(hostname, logger=LOGGER):
   """find if hostname string has a local ip in qts"""
   if hostname in QTS_LIST:
@@ -140,18 +137,7 @@
   else:
     env_vars['gateway_user'] = None
 
-<<<<<<< HEAD
   return env_vars
-=======
-  return env_vars
-
-
-class DotDict(dict):
-  """dot.notation access to dictionary attributes"""
-  __getattr__ = dict.get
-  __setattr__ = dict.__setitem__
-  __delattr__ = dict.__delitem__
-
 
 def compose_f_vals(args, machine):
   """! Compose dict for WorkerInterface constructor
@@ -225,5 +211,4 @@
       'session_id': args.session_id
   }
 
-  return kwargs
->>>>>>> 07e29d26
+  return kwargs