--- conflicted
+++ resolved
@@ -52,32 +52,15 @@
 def parse_args():
   """Function to parse arguments"""
   parser = setup_arg_parser('Convert MYSQL find_db to text find_dbs' \
-<<<<<<< HEAD
-    'architecture', [TunaArgs.ARCH, TunaArgs.NUM_CU, TunaArgs.VERSION,TunaArgs.SESSION_ID])
-  parser.add_argument('-c',
-                      '--opencl',
-                      dest='opencl',
-                      action='store_true',
-                      help='Use OpenCL extension',
-                      default=False)
-=======
-    'architecture', [TunaArgs.ARCH, TunaArgs.NUM_CU, TunaArgs.VERSION])
+    'architecture', [TunaArgs.ARCH, TunaArgs.NUM_CU, TunaArgs.VERSION, TunaArgs.SESSION_ID])
 
   group_ver = parser.add_mutually_exclusive_group(required=True)
-  group_ver.add_argument(
-      '--session_id',
-      dest='session_id',
-      type=int,
-      help=
-      'Session ID to be used as tuning tracker. Allows to correlate DB results to tuning sessions'
-  )
   group_ver.add_argument(
       '--golden_v',
       dest='golden_v',
       type=int,
       help='export from the golden table using this version number')
 
->>>>>>> 640b7e67
   parser.add_argument('--config_tag',
                       dest='config_tag',
                       type=str,
