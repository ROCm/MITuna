--- conflicted
+++ resolved
@@ -294,13 +294,6 @@
 
   ## Adapted from perfRunner.getConvConfigurations.
 
-<<<<<<< HEAD
-  DIRECTIONS = ['-F 1', '-F 2', '-F 4']
-  DATA_TYPES = ['conv', 'convfp16', 'convint8']
-  LAYOUTS = ['NHWC', 'NCHW']
-
-=======
->>>>>>> 58591754
   def get_configurations(self, filename):
     """Read conv-configs from filename and expand into all combinations of
          direction, type, and layout.
@@ -675,37 +668,20 @@
 
     self.kernel_repeats = 1
     for flag, value in options.items():
-<<<<<<< HEAD
-      if value == "true":
-        value = 1
-      if value == "false":
-=======
       if value in ["true", "True"]:
         value = 1
       if value in ["false", "False"]:
->>>>>>> 58591754
         value = 0
       field = fields[flag]
       if field:
         setattr(self, field, value)
 
   ## Adapted from perfRunner.getGemmConfigurations.
-<<<<<<< HEAD
-
-  DATA_TYPES = ['f32', 'f16']
-
-  def get_configurations(self, filename):
-    #pylint: disable=invalid-name
-    """Read attention-configs from filename and expand into all combinations of
-         type and transpose.
-      """
-=======
   def get_configurations(self, filename):
     #pylint: disable=invalid-name
     """Read attention-configs from filename and expand into all combinations of
        type and transpose.
     """
->>>>>>> 58591754
 
     configs = []
     with open(filename, 'r', encoding='utf8') as config_file:
@@ -713,11 +689,7 @@
 
       # All combinations of types and transposition (A and B)
       for datatype, transQ, transK, transV, transO, withAttnScale, line in \
-<<<<<<< HEAD
-              itertools.product(self.DATA_TYPES, ['false', 'true'],
-=======
               itertools.product(['f32', 'f16'], ['false', 'true'],
->>>>>>> 58591754
                                 ['false', 'true'], ['false', 'true'],
                                 ['false', 'true'], ['false', 'true'], lines):
         line = line.strip()
@@ -726,45 +698,6 @@
         if len(line) == 0 or line[0] == '#':
           continue
 
-<<<<<<< HEAD
-        # We need trailing spaces here to account for the concat below
-        # Skip type if already in
-        dataTypeString = ""
-        if "-t " not in line:
-          dataTypeString = f"-t {datatype} "
-
-        # Skip transQ if already in
-        transQString = ""
-        if "-transQ " not in line:
-          transQString = f"-transQ {transQ} "
-
-        # Skip transK if already in
-        transKString = ""
-        if "-transK " not in line:
-          transKString = f"-transK {transK} "
-
-        # Skip transV if already in
-        transVString = ""
-        if "-transV " not in line:
-          transVString = f"-transV {transV} "
-
-        # Skip transO if already in
-        transOString = ""
-        if "-transO " not in line:
-          transOString = f"-transO {transO} "
-
-        # Skip withAttnScale if already in
-        withAttnScaleString = ""
-        if "-with-attn-scale " not in line:
-          withAttnScaleString = f"-with-attn-scale {withAttnScale} "
-
-        # Strip to avoid spurious spaces
-        oneConfig = f"{dataTypeString}{transQString}{transKString}\
-                      {transVString}{transOString}{withAttnScaleString}{line}"\
-                      .strip()
-        if oneConfig not in configs:
-          configs.append(oneConfig)
-=======
         one_config = ""
         one_config += make_option_if_not_in_line("-t", datatype, line)
         one_config += make_option_if_not_in_line("-transQ", transQ, line)
@@ -779,7 +712,6 @@
         one_config = one_config.strip()
         if one_config not in configs:
           configs.append(one_config)
->>>>>>> 58591754
 
     return configs
 
@@ -788,11 +720,7 @@
   """Collects the results of Attention tuning."""
 
   __tablename__ = "rocmlir_attention_results"
-<<<<<<< HEAD
-  __table_args__ = (UniqueConstraint("config", "session", name="uq_idx"),)
-=======
   __table_args__ = (UniqueConstraint("config_str", "session", name="uq_idx"),)
->>>>>>> 58591754
 
   config = Column(Integer,
                   ForeignKey("rocmlir_attention_config.id"),
