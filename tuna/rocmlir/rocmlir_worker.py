###############################################################################
#
# MIT License
#
# Copyright (c) 2023 Advanced Micro Devices, Inc.
#
# Permission is hereby granted, free of charge, to any person obtaining a copy
# of this software and associated documentation files (the "Software"), to deal
# in the Software without restriction, including without limitation the rights
# to use, copy, modify, merge, publish, distribute, sublicense, and/or sell
# copies of the Software, and to permit persons to whom the Software is
# furnished to do so, subject to the following conditions:
#
# The above copyright notice and this permission notice shall be included in all
# copies or substantial portions of the Software.
#
# THE SOFTWARE IS PROVIDED "AS IS", WITHOUT WARRANTY OF ANY KIND, EXPRESS OR
# IMPLIED, INCLUDING BUT NOT LIMITED TO THE WARRANTIES OF MERCHANTABILITY,
# FITNESS FOR A PARTICULAR PURPOSE AND NONINFRINGEMENT. IN NO EVENT SHALL THE
# AUTHORS OR COPYRIGHT HOLDERS BE LIABLE FOR ANY CLAIM, DAMAGES OR OTHER
# LIABILITY, WHETHER IN AN ACTION OF CONTRACT, TORT OR OTHERWISE, ARISING FROM,
# OUT OF OR IN CONNECTION WITH THE SOFTWARE OR THE USE OR OTHER DEALINGS IN THE
# SOFTWARE.
#
###############################################################################
"""Builder class implements the worker interface. The purpose of this class is to run the
tuningRunner.py command"""

import sys
import os
from time import sleep
import random
import functools
import logging
import traceback
from tenacity import Retrying, stop_after_attempt, before_sleep_log, wait_random

from sqlalchemy.inspection import inspect

from tuna.dbBase.sql_alchemy import DbSession
from tuna.worker_interface import WorkerInterface
from tuna.rocmlir.rocmlir_tables import RocMLIRDBTables
from tuna.utils.db_utility import session_retry, gen_insert_query
from tuna.rocmlir.config_type import ConfigType


class RocMLIRWorker(WorkerInterface):
  """ The RocMLIR class implements the worker class. Its purpose is to run a command. It picks up
  new jobs and when completed, sets the state to completed. """

  def __init__(self, *, config_type=None, **kwargs):
    """Constructor"""
    self.dbt = None
    self.config_type = config_type
    super().__init__(config_type=config_type, **kwargs)
    self.result_attr = [column.name for column in inspect(self.dbt.results).c]
    self.result_attr.remove("insert_ts")
    self.result_attr.remove("update_ts")

# Can either have one of these, or --device below, but no combinations.
#     self.envmt.append(f"ROCR_VISIBLE_DEVICES={self.gpu_id}")
#     self.envmt.append(f"HIP_VISIBLE_DEVICES={self.gpu_id}")

  def set_db_tables(self):
    """Initialize tables"""
    self.dbt = RocMLIRDBTables(session_id=self.session_id,
                               config_type=self.config_type)

  def update_result_table(self, session, result_str):
    """update results table with individual result entry"""
    obj = self.dbt.results()

    arch, num_cu, config, perf_config, tflops = obj.parse(result_str)

    print(f"arch = '{arch}', num_cu = '{num_cu}', config = '{config}', \
          perf_config = '{perf_config}', tflops = {tflops}",
          file=sys.stderr)

    # Sanity checks.
    if not perf_config or perf_config == 'None' or tflops == '-inf':
      self.logger.warning('Bad data for job_id=%s, skipping', self.job.id)
      return True  # To avoid an update retry.

    obj.valid = 1
    obj.session = self.dbt.session.id
    obj.arch = arch
    obj.config = self.job.config
    obj.config_str = config
    obj.perf_config = perf_config
    obj.kernel_tflops = tflops

    self.logger.info('Inserting results for job_id=%s', self.job.id)
    query = gen_insert_query(obj, self.result_attr,
                             self.dbt.results.__tablename__)
    session.execute(query)
    session.commit()
    return True

  def process_result(self, result_str: str):
    """process tuning-run results"""
    with DbSession() as session:

      def actuator(func, result_str):
        return func(session, result_str)

      #retry returns false on failure, callback return on success
      ret = session_retry(session, self.update_result_table,
                          functools.partial(actuator, result_str=result_str),
                          self.logger)
      if not ret:
        self.logger.warning('RocMLIR:  Unable to update database')
      return ret

  def output_filename(self):
    """Canonical name for tuningRunner.py output for a job."""
    return f"tuning-results-{self.job.id}.tsv"

  def step(self):
    """Main functionality of the worker class. It picks up jobs in new state and executes them"""

    if not self.get_job("new", "running", False):
      #Sleep in case of DB contention
      sleep(random.randint(1, 10))
      return False

    self.logger.info('Acquired new job: job_id=%s', self.job.id)
    self.set_job_state('running')

    try:
      # Retry three times in the case of unhandled exceptions, logging them.
      for attempt in Retrying(stop=stop_after_attempt(3),
                              reraise=True,
                              wait=wait_random(min=5, max=30),
                              before_sleep=before_sleep_log(
                                  self.logger, logging.DEBUG)):
        with attempt:
          try:
            retcode, cmd_output = self.run_cmd()
          except ValueError as verr:
            self.logger.info(verr)
            self.set_job_state('error', result=verr)
          else:
            if retcode != 0:
              quoted_output = cmd_output.replace("'", r"\'")
              msg = f"Error code {retcode}, output {quoted_output}"
              self.logger.info(msg)
              self.set_job_state('error', result=msg)
            else:
<<<<<<< HEAD
              string = cmd_output.replace(':', r'\:')
              self.set_job_state('completed', result=string)
              self.process_result(string)


#               with open(self.output_filename(), 'r',
#                         encoding='utf8') as results:
#                 # https://stackoverflow.com/questions/49902843/avoid-parameter-binding-when-executing-query-with-sqlalchemy
#                 string = results.read().replace(':', r'\:')
#                 self.set_job_state('completed', result=string)
#                 self.process_result(string)
#               os.remove(self.output_filename())
# pylint: disable=broad-exception-caught
# Not sure what to expect beyond OSError.
    except Exception as exc:
      self.logger.error('Exception occurred while running job %s:  %s',
                        self.job.id, traceback.format_exc(exc))
=======
              # https://stackoverflow.com/questions/49902843/avoid-parameter-binding-when-executing-query-with-sqlalchemy
              string = cmd_output.replace(':', r'\:')
              self.set_job_state('completed', result=string)
              self.process_result(string)
    # pylint: disable=broad-exception-caught
    # Not sure what to expect beyond OSError.
    except Exception as exc:
      self.logger.error('Exception occurred while running job %s:  %s',
                        self.job.id, traceback.format_exc())
>>>>>>> 58591754
      self.set_job_state('error', result=str(exc).replace("'", r"\'"))

    return True

  def run_cmd(self):
    """Run the actual workload"""
    env_str = " ".join(self.envmt)
    with DbSession() as session:
      cft = self.dbt.config_table
      config = session.query(cft).filter(cft.id == self.job.config).all()
      if len(config) > 1:
        raise ValueError(f"More than one config matching ID {self.job.config}")
      config_string = config[0].config_string()
    if self.dbt.config_type == ConfigType.convolution:
      special_args = "--operation conv"
    elif self.dbt.config_type == ConfigType.gemm:
      special_args = "--operation gemm"
    elif self.dbt.config_type == ConfigType.attention:
      special_args = "--operation attention --verify-mode none"
    else:
      raise ValueError(f"Config type {self.dbt.config_type} not yet supported.")
    if self.dbt.session.tuning_space:
      special_args += f" --tuning-space={self.dbt.session.tuning_space.name}"

    if not os.path.exists("./bin/tuningRunner.py"):
      raise FileNotFoundError("tuningRunner.py not found;"
                              "  wrong directory or missing setup")

    cmd = env_str + f" python3 ./bin/tuningRunner.py -q {special_args} \
                     --config='{config_string}' --mlir-build-dir `pwd` \
                     --output=- --tflops \
                     --rocmlir_gen_flags='--device={self.gpu_id}' 2>/dev/null"

    retcode, out = super().run_command(cmd)

    return retcode, out

  def get_mlir_v(self) -> str:
    """Interface function to get mlir version info"""
    _, mlir_hash, _ = self.exec_docker_cmd("git rev-parse HEAD")
    self.logger.info('Got mlir version: %s', mlir_hash)
    return mlir_hash<|MERGE_RESOLUTION|>--- conflicted
+++ resolved
@@ -146,25 +146,6 @@
               self.logger.info(msg)
               self.set_job_state('error', result=msg)
             else:
-<<<<<<< HEAD
-              string = cmd_output.replace(':', r'\:')
-              self.set_job_state('completed', result=string)
-              self.process_result(string)
-
-
-#               with open(self.output_filename(), 'r',
-#                         encoding='utf8') as results:
-#                 # https://stackoverflow.com/questions/49902843/avoid-parameter-binding-when-executing-query-with-sqlalchemy
-#                 string = results.read().replace(':', r'\:')
-#                 self.set_job_state('completed', result=string)
-#                 self.process_result(string)
-#               os.remove(self.output_filename())
-# pylint: disable=broad-exception-caught
-# Not sure what to expect beyond OSError.
-    except Exception as exc:
-      self.logger.error('Exception occurred while running job %s:  %s',
-                        self.job.id, traceback.format_exc(exc))
-=======
               # https://stackoverflow.com/questions/49902843/avoid-parameter-binding-when-executing-query-with-sqlalchemy
               string = cmd_output.replace(':', r'\:')
               self.set_job_state('completed', result=string)
@@ -174,7 +155,6 @@
     except Exception as exc:
       self.logger.error('Exception occurred while running job %s:  %s',
                         self.job.id, traceback.format_exc())
->>>>>>> 58591754
       self.set_job_state('error', result=str(exc).replace("'", r"\'"))
 
     return True
