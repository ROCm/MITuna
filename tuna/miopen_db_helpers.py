--- conflicted
+++ resolved
@@ -30,15 +30,10 @@
 
 LOGGER = setup_logger('miopen_db_helpers')
 
-<<<<<<< HEAD
-GET_JOB_IDX = ["valid", "reason", "fin_step", "retries", "state", "config"]
-GET_COMPILE_JOB_IDX = ["valid", "state", "reason"]
-=======
 GET_JOB_IDX = [
     "valid", "reason", "session", "fin_step", "retries", "state", "config"
 ]
 GET_COMPILE_JOB_IDX = ["valid", "state", "reason", "session"]
->>>>>>> 1f12dbb3
 
 
 def get_timestamp_trigger():
@@ -82,12 +77,6 @@
 def get_miopen_indices():
   """Return MIOpen Tuna DB specific indices"""
   idx = []
-<<<<<<< HEAD
-  idx.append("create index idx_get_job on conv_job(valid, reason, fin_step, \
-                retries, state, config);")
-
-  idx.append("create index idx_get_compile on conv_job(valid, state, reason);")
-=======
   idx.append(
       "create index idx_get_job on conv_job(valid, reason, session, fin_step, \
                 retries, state, config);")
@@ -95,7 +84,6 @@
   idx.append(
       "create index idx_get_compile on conv_job(valid, state, reason, session);"
   )
->>>>>>> 1f12dbb3
   return idx
 
 
