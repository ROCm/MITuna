#!/usr/bin/env python3
###############################################################################
#
# MIT License
#
# Copyright (c) 2022 Advanced Micro Devices, Inc.
#
# Permission is hereby granted, free of charge, to any person obtaining a copy
# of this software and associated documentation files (the "Software"), to deal
# in the Software without restriction, including without limitation the rights
# to use, copy, modify, merge, publish, distribute, sublicense, and/or sell
# copies of the Software, and to permit persons to whom the Software is
# furnished to do so, subject to the following conditions:
#
# The above copyright notice and this permission notice shall be included in all
# copies or substantial portions of the Software.
#
# THE SOFTWARE IS PROVIDED "AS IS", WITHOUT WARRANTY OF ANY KIND, EXPRESS OR
# IMPLIED, INCLUDING BUT NOT LIMITED TO THE WARRANTIES OF MERCHANTABILITY,
# FITNESS FOR A PARTICULAR PURPOSE AND NONINFRINGEMENT. IN NO EVENT SHALL THE
# AUTHORS OR COPYRIGHT HOLDERS BE LIABLE FOR ANY CLAIM, DAMAGES OR OTHER
# LIABILITY, WHETHER IN AN ACTION OF CONTRACT, TORT OR OTHERWISE, ARISING FROM,
# OUT OF OR IN CONNECTION WITH THE SOFTWARE OR THE USE OR OTHER DEALINGS IN THE
# SOFTWARE.
#
###############################################################################
"""find db class"""
from sqlalchemy import Column, Integer, String, UniqueConstraint, ForeignKey, orm
from sqlalchemy import Float, BigInteger, Boolean, Text
from sqlalchemy.ext.declarative import declared_attr

from tuna.dbBase.base_class import BASE

FDB_SLV_NUM_FIELDS = 5


class FindDBMixin():  # pylint: disable=too-many-instance-attributes
  """Represents find_db Mixin for find_db concrete classes with
     methods and data for reading / writing find db
  """
  __table_args__ = {'mysql_engine': 'InnoDB'}
  __mapper_args__ = {'always_refresh': True}

  @declared_attr
  def session(self):
    """session column"""
    return Column(Integer, ForeignKey("session.id"), nullable=False)

  @declared_attr
  def solver(self):
    """solver column"""
    return Column(Integer, ForeignKey("solver.id"), nullable=False)

  fdb_key = Column(String(length=128), nullable=True)
  params = Column(Text, nullable=False)
  kernel_time = Column(Float, nullable=False)
  workspace_sz = Column(BigInteger, nullable=False)
  alg_lib = Column(String(length=64), nullable=True)
  opencl = Column(Boolean, nullable=False)

  def get_query(self, sess, fdb_obj, session_id):
    """Construct a Db query for the find object
    """
    query = sess.query(fdb_obj).filter(fdb_obj.session == session_id,
                                       fdb_obj.config == self.config,
                                       fdb_obj.opencl == self.opencl,
                                       fdb_obj.valid == 1)

    if self.solver:
      query = query.filter(fdb_obj.solver == self.solver)

    return query

  def parse(self, decoded_line):
    """parse logger output line for find db data """
    retval = False
    if '[SetValues]' in decoded_line:
      message = decoded_line.split('[SetValues]')[1]
      key = message.split(',')[0].strip()

      if key != '':
        fdb = {}
        direction = key.split('-')[-1][:1]
        lead_str = 'content inserted: '
        #each entry has 5 fields, 0 - alg:slv, 1 - kernel_time, 2 - workspace size,
        #3 - alg, 4 - kernel cache key
        idx_start = message.index(lead_str) + len(lead_str)
        slv_info = message[idx_start:]
        columns = slv_info.split(',')
        while len(columns) >= FDB_SLV_NUM_FIELDS:
          (_, slv) = columns[0].split(':')
          if slv not in self.fdb_slv_dir:
            self.fdb_slv_dir[slv] = {}
          if direction not in self.fdb_slv_dir[slv]:
            self.fdb_slv_dir[slv][direction] = {}
            if 'ktimes' not in self.fdb_slv_dir[slv][direction]:
              self.fdb_slv_dir[slv][direction]['ktimes'] = []

          fdb = self.fdb_slv_dir[slv][direction]

          fdb['fdb_key'] = key
          kernel_time = float(columns[1])
          fdb['workspace_size'] = int(columns[2])
          fdb['alg_lib'] = columns[3]
          fdb['kcache_key'] = columns[4]
          fdb['is_ocl'] = 0
          if 'MIOpen(OpenCL)' in decoded_line:
            fdb['is_ocl'] = 1

          fdb['ktimes'].append(kernel_time)

          self.fdb_slv_dir[slv][direction] = fdb

          retval = True

          for _ in range(FDB_SLV_NUM_FIELDS):
            columns.pop(0)

    return retval


class ConvolutionFindDB(BASE, FindDBMixin):  #pylint: disable=too-many-instance-attributes
  """Concrete convolution find_db class"""
  __tablename__ = "conv_find_db"
  __table_args__ = (UniqueConstraint("config",
                                     "solver",
                                     "fdb_key",
                                     "alg_lib",
                                     "opencl",
                                     "session",
                                     name="uq_idx"),)

  config = Column(Integer, ForeignKey("conv_config.id"), nullable=False)

  kernel_group = Column(Integer, nullable=True)

  @orm.reconstructor
  def __init__(self, **kwargs):
<<<<<<< HEAD
    self.logger = kwargs['logger'] if 'logger' in kwargs else None  #pylint: disable=multiple-statements
=======
    self.logger = kwargs['logger'] if 'logger' in kwargs.keys() else None
>>>>>>> 8d7b5738
    self.fdb_slv_dir = {}


class BNFindDB(BASE, FindDBMixin):  #pylint: disable=too-many-instance-attributes
  """Concrete batch norm find_db class"""
  __tablename__ = "bn_find_db"
  __table_args__ = (UniqueConstraint("config",
                                     "solver",
                                     "fdb_key",
                                     "alg_lib",
                                     "opencl",
                                     "session",
                                     name="uq_idx"),)

  config = Column(Integer, ForeignKey("bn_config.id"), nullable=False)

  kernel_group = Column(Integer, nullable=True)

  @orm.reconstructor
  def __init__(self, **kwargs):
    self.logger = kwargs.get('logger', None)
    self.fdb_slv_dir = {}<|MERGE_RESOLUTION|>--- conflicted
+++ resolved
@@ -136,11 +136,7 @@
 
   @orm.reconstructor
   def __init__(self, **kwargs):
-<<<<<<< HEAD
     self.logger = kwargs['logger'] if 'logger' in kwargs else None  #pylint: disable=multiple-statements
-=======
-    self.logger = kwargs['logger'] if 'logger' in kwargs.keys() else None
->>>>>>> 8d7b5738
     self.fdb_slv_dir = {}
 
 
