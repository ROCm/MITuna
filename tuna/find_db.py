--- conflicted
+++ resolved
@@ -62,9 +62,6 @@
   def get_query(self, sess, fdb_obj, session_id):
     """Construct a Db query for the find object
     """
-
-    # CE: Solver applicability can change between miopen versions
-    # find if this fdb entry is currently applicable
     query = sess.query(fdb_obj).filter(fdb_obj.session == session_id,
                                        fdb_obj.config == self.config,
                                        fdb_obj.opencl == self.opencl,
@@ -73,17 +70,6 @@
     if self.solver:
       query = query.filter(fdb_obj.solver == self.solver)
 
-<<<<<<< HEAD
-=======
-    fdb_entries = query.all()
-    if not fdb_entries:
-      self.logger.warning(
-          "No applicable fdb entries for config %s, session id %s", self.config,
-          session_id)
-    ids = tuple((str(fdb_e.id) for fdb_e, _ in fdb_entries))
-    query = sess.query(fdb_obj).filter(fdb_obj.id.in_(ids))
-
->>>>>>> 6da2f05e
     return query
 
   def parse(self, decoded_line):
